name: 'NocoDB Release'

on:
  # Triggered manually
  workflow_dispatch:
    inputs:
      tag:
        description: "Target Tag"
        required: false
      prev_tag:
        description: "Previous Tag"
        required: false
jobs:
  # Validate Branch
  validate-branch:
    runs-on: ubuntu-latest
    steps:
      - run: |
          if [[ ${{ github.ref }} != 'refs/heads/master' ]]; then
            echo "NocoDB Release is only allowed to run on master branch"
            exit 1
          fi

  # Process Input
  process-input:
    runs-on: ubuntu-latest
    needs: validate-branch
    outputs:
      target_tag: ${{ steps.process-input.outputs.target_tag }}
      prev_tag: ${{ steps.process-input.outputs.prev_tag }}
    steps:
      - id: process-input
        name: process-input
        run: |
          TARGET_TAG=${{github.event.inputs.tag}}
          PREV_TAG=${{github.event.inputs.prev_tag}}

          if [[ ${PREV_TAG} == '' ]]; then
            # fetch the latest version
            PREV_TAG=$(basename $(curl -fs -o/dev/null -w %{redirect_url} https://github.com/nocodb/nocodb/releases/latest))
          fi

          if [[ ${TARGET_TAG} == '' ]]; then
            # bump the version from PREV_TAG
            TARGET_TAG=$(echo ${PREV_TAG} | awk -F. -v OFS=. '{$NF += 1 ; print}')
          fi
          
          echo target version: ${TARGET_TAG}
          echo previous version: ${PREV_TAG}
          echo "::set-output name=target_tag::${TARGET_TAG}"
          echo "::set-output name=prev_tag::${PREV_TAG}"
      - name: Verify
        run : |
          echo ${{ steps.process-input.outputs.target_tag }} 

  # Merge develop to master
  pr-to-master:
    needs: process-input
    uses: ./.github/workflows/pr-to-master.yml
    with:
      tag: ${{ needs.process-input.outputs.target_tag }}
      targetEnv: ${{ github.event.inputs.targetEnv || 'PROD' }}

  # Build, install, publish frontend and backend to npm
  release-npm:
    needs: [pr-to-master, process-input]
    uses: ./.github/workflows/release-npm.yml
    with:
      tag: ${{ needs.process-input.outputs.target_tag }}
      targetEnv: ${{ github.event.inputs.targetEnv || 'PROD' }}
    secrets:
      NPM_TOKEN: "${{ secrets.NPM_TOKEN }}"

  # Draft Release Note
  release-draft-note:
    needs: [release-npm, process-input]
    uses: ./.github/workflows/release-draft.yml
    with:
      tag: ${{ needs.process-input.outputs.target_tag }}
      prev_tag: ${{ needs.process-input.outputs.prev_tag }}
<<<<<<< HEAD
=======
      tagHeadSHA: 'N'
>>>>>>> 9bc11ff4
    secrets:
      NC_GITHUB_TOKEN: "${{ secrets.NC_GITHUB_TOKEN }}"

  # Build docker image and push to docker hub
  release-docker:
    needs: [release-draft-note, process-input]
    uses: ./.github/workflows/release-docker.yml
    with:
      currentVersion: 'N/A'
      tag: ${{ needs.process-input.outputs.target_tag }}
      targetEnv: ${{ github.event.inputs.targetEnv || 'PROD' }}
    secrets:
      DOCKERHUB_USERNAME: "${{ secrets.DOCKERHUB_USERNAME }}"
      DOCKERHUB_TOKEN: "${{ secrets.DOCKERHUB_TOKEN }}"

  # Close all issues with target tags 'Fixed' & 'Resolved'
  close-fixed-issues:
    needs: [release-docker, process-input]
    uses: ./.github/workflows/release-close-issue.yml
    with:
      issue_label: 'Status: Fixed'
      version: ${{ needs.process-input.outputs.target_tag }}
  
  close-resolved-issues:
    needs: [close-fixed-issues, process-input]
    uses: ./.github/workflows/release-close-issue.yml
    with:
      issue_label: 'Status: Resolved'
      version: ${{ needs.process-input.outputs.target_tag }}

  # Publish Docs
  publish-docs:
    needs: close-resolved-issues
    uses: ./.github/workflows/publish-docs.yml
    secrets:
      GH_TOKEN: "${{ secrets.GH_TOKEN }}"

  # Change nocodb-sdk back to local path
  update-sdk-path:
    needs: publish-docs
    uses: ./.github/workflows/update-sdk-path.yml

  # Sync changes to develop
  sync-to-develop:
    needs: update-sdk-path
    uses: ./.github/workflows/sync-to-develop.yml<|MERGE_RESOLUTION|>--- conflicted
+++ resolved
@@ -78,10 +78,7 @@
     with:
       tag: ${{ needs.process-input.outputs.target_tag }}
       prev_tag: ${{ needs.process-input.outputs.prev_tag }}
-<<<<<<< HEAD
-=======
       tagHeadSHA: 'N'
->>>>>>> 9bc11ff4
     secrets:
       NC_GITHUB_TOKEN: "${{ secrets.NC_GITHUB_TOKEN }}"
 
