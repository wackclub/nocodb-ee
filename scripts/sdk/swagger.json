{
  "openapi": "3.1.0",
  "info": {
    "title": "nocodb",
    "version": "1.0"
  },
  "servers": [
    {
      "url": "http://localhost:8080"
    }
  ],
  "paths": {
    "/api/v1/db/auth/user/signup": {
      "post": {
        "summary": "Signup",
        "operationId": "auth-signup",
        "responses": {
          "200": {
            "description": "OK",
            "content": {
              "application/json": {
                "schema": {
                  "type": "object",
                  "properties": {
                    "token": {
                      "type": "string"
                    }
                  }
                }
              }
            }
          },
          "400": {
            "description": "Bad Request"
          },
          "401": {
            "description": "Unauthorized"
          },
          "403": {
            "description": "Forbidden"
          }
        },
        "tags": [
          "Auth"
        ],
        "requestBody": {
          "$ref": "#/components/requestBodies/Signup"
        },
        "description": "Create a new user with provided email and password and first user is marked as super admin. "
      }
    },
    "/api/v1/db/auth/user/signin": {
      "post": {
        "summary": "Signin",
        "operationId": "auth-signin",
        "responses": {
          "200": {
            "description": "OK",
            "content": {
              "application/json": {
                "schema": {
                  "type": "object",
                  "properties": {
                    "token": {
                      "type": "string"
                    }
                  }
                }
              }
            }
          }
        },
        "tags": [
          "Auth"
        ],
        "requestBody": {
          "content": {
            "application/json": {
              "schema": {
                "type": "object",
                "properties": {
                  "email": {
                    "type": "string"
                  },
                  "password": {
                    "type": "string"
                  }
                },
                "required": [
                  "email",
                  "password"
                ]
              }
            }
          }
        },
        "description": "Authenticate existing user with their email and password. Successful login will return a JWT access-token. "
      },
      "parameters": []
    },
    "/api/v1/db/auth/user/me": {
      "parameters": [],
      "get": {
        "summary": "User Info",
        "operationId": "auth-me",
        "responses": {
          "200": {
            "description": "OK",
            "content": {
              "application/json": {
                "schema": {
                  "$ref": "#/components/schemas/User"
                }
              }
            }
          }
        },
        "tags": [
          "Auth"
        ],
        "description": "Returns authenticated user info"
      }
    },
    "/api/v1/db/auth/password/forgot": {
      "post": {
        "summary": "Password Forgot",
        "operationId": "auth-password-forgot",
        "responses": {
          "200": {
            "description": "OK"
          }
        },
        "description": "Emails user with a reset url.",
        "tags": [
          "Auth"
        ],
        "requestBody": {
          "content": {
            "application/json": {
              "schema": {
                "type": "object",
                "properties": {
                  "email": {
                    "type": "string"
                  }
                }
              }
            }
          }
        }
      },
      "parameters": []
    },
    "/api/v1/db/auth/password/change": {
      "post": {
        "summary": "Password Change",
        "operationId": "auth-password-change",
        "responses": {
          "200": {
            "description": "OK"
          }
        },
        "description": "Change password of authenticated user with a new one.",
        "tags": [
          "Auth"
        ],
        "requestBody": {
          "content": {
            "application/json": {
              "schema": {
                "type": "object",
                "properties": {
                  "currentPassword": {
                    "type": "string"
                  },
                  "newPassword": {
                    "type": "string"
                  },
                  "verifyPassword": {
                    "type": "string"
                  }
                }
              }
            }
          }
        }
      },
      "parameters": []
    },
    "/api/v1/db/auth/token/validate/{token}": {
      "post": {
        "summary": "Reset Token Verify",
        "operationId": "auth-password-reset-token-validate",
        "responses": {
          "200": {
            "description": "OK"
          }
        },
        "description": "Validtae password reset url token.",
        "tags": [
          "Auth"
        ]
      },
      "parameters": [
        {
          "schema": {
            "type": "string"
          },
          "name": "token",
          "in": "path",
          "required": true
        }
      ]
    },
    "/api/v1/db/auth/email/validate/{token}": {
      "post": {
        "summary": "Verify Email",
        "operationId": "auth-email-validate",
        "responses": {
          "200": {
            "description": "OK"
          }
        },
        "description": "Api for verifying email where token need to be passed which is shared to user email.",
        "tags": [
          "Auth"
        ]
      },
      "parameters": [
        {
          "schema": {
            "type": "string"
          },
          "name": "token",
          "in": "path",
          "required": true
        }
      ]
    },
    "/api/v1/db/auth/password/reset/{token}": {
      "post": {
        "summary": "Password Reset",
        "operationId": "auth-password-reset",
        "responses": {
          "200": {
            "description": "OK"
          }
        },
        "description": "Update user password to new by using reset token.",
        "tags": [
          "Auth"
        ],
        "requestBody": {
          "content": {
            "application/json": {
              "schema": {
                "type": "object",
                "properties": {
                  "new_password": {
                    "type": "string"
                  }
                }
              }
            }
          }
        }
      },
      "parameters": [
        {
          "schema": {
            "type": "string"
          },
          "name": "token",
          "in": "path",
          "required": true
        }
      ]
    },
    "/api/v1/db/auth/token/refresh": {
      "post": {
        "summary": "Refresh Token",
        "operationId": "auth-token-refresh",
        "responses": {
          "200": {
            "description": "OK"
          }
        },
        "description": "",
        "tags": [
          "Auth"
        ]
      },
      "parameters": []
    },

    "/api/v1/db/meta/projects/{projectId}/users": {
      "get": {
        "summary": "Project Users",
        "operationId": "auth-project-user-list",
        "responses": {
          "200": {
            "description": "OK",
            "content": {
              "application/json": {
                "schema": {
                  "type": "object",
                  "properties": {
                    "users": {
                      "type": "object",
                      "properties": {
                        "list": {
                          "type": "array",
                          "uniqueItems": true,
                          "minItems": 1,
                          "items": {
                            "$ref": "#/components/schemas/User"
                          }
                        },
                        "pageInfo": {
                          "$ref": "#/components/schemas/Paginated"
                        }
                      },
                      "required": [
                        "list",
                        "pageInfo"
                      ]
                    }
                  }
                }
              }
            }
          }
        },
        "description": "",
        "tags": [
          "Auth"
        ]
      },
      "parameters": [
        {
          "schema": {
            "type": "string"
          },
          "name": "projectId",
          "in": "path",
          "required": true
        }
      ],
      "post": {
        "summary": "Project User Add",
        "operationId": "auth-project-user-add",
        "responses": {
          "200": {
            "description": "OK",
            "content": {
              "application/json": {
                "schema": {}
              }
            }
          }
        },
        "requestBody": {
          "content": {
            "application/json": {
              "schema": {}
            }
          }
        },
        "tags": [
          "Auth"
        ]
      }
    },
    "/api/v1/db/meta/projects/{projectId}/info": {
      "parameters": [
        {
          "schema": {
            "type": "string"
          },
          "name": "projectId",
          "in": "path",
          "required": true
        }
      ],
      "get": {
        "summary": "Project Info",
        "operationId": "project-meta-get",
        "responses": {
          "200": {
            "description": "OK",
            "content": {
              "application/json": {
                "schema": {
                  "type": "object",
                  "properties": {
                    "Node": {
                      "type": "string"
                    },
                    "Arch": {
                      "type": "string"
                    },
                    "Platform": {
                      "type": "string"
                    },
                    "Docker": {
                      "type": "boolean"
                    },
                    "Database": {
                      "type": "string"
                    },
                    "ProjectOnRootDB": {
                      "type": "string"
                    },
                    "RootDB": {
                      "type": "string"
                    },
                    "PackageVersion": {
                      "type": "string"
                    }
                  }
                }
              }
            }
          }
        },
        "tags": [
          "Project"
        ]
      }
    },
    "/api/v1/db/meta/projects/{projectId}/users/{userId}": {
      "parameters": [
        {
          "schema": {
            "type": "string"
          },
          "name": "projectId",
          "in": "path",
          "required": true
        },
        {
          "schema": {
            "type": "string"
          },
          "name": "userId",
          "in": "path",
          "required": true
        }
      ],
      "patch": {
        "summary": "Project User Update",
        "operationId": "auth-project-user-update",
        "responses": {
          "200": {
            "description": "OK",
            "content": {
              "application/json": {
                "schema": {}
              }
            }
          }
        },
        "requestBody": {
          "content": {
            "application/json": {
              "schema": {}
            }
          }
        },
        "tags": [
          "Auth"
        ]
      },
      "delete": {
        "summary": "Project User Remove",
        "operationId": "auth-project-user-remove",
        "responses": {
          "200": {
            "description": "OK",
            "content": {
              "application/json": {
                "schema": {}
              }
            }
          }
        },
        "tags": [
          "Auth"
        ]
      }
    },
    "/api/v1/db/meta/projects/{projectId}/visibility-rules": {
      "get": {
        "summary": "UI ACL",
        "operationId": "project-model-visibility-list",
        "responses": {
          "200": {
            "description": "OK",
            "content": {
              "application/json": {
                "schema": {
                  "type": "array",
                  "items": {}
                }
              }
            }
          }
        },
        "description": "",
        "tags": [
          "Project"
        ],
        "parameters": [
          {
            "schema": {
              "type": "boolean"
            },
            "in": "query",
            "name": "includeM2M"
          }
        ]
      },
      "parameters": [
        {
          "schema": {
            "type": "string"
          },
          "name": "projectId",
          "in": "path",
          "required": true
        }
      ],
      "post": {
        "summary": "",
        "operationId": "project-model-visibility-set",
        "responses": {
          "200": {
            "description": "OK",
            "content": {
              "application/json": {
                "schema": {}
              }
            }
          }
        },
        "requestBody": {
          "content": {
            "application/json": {
              "schema": {}
            }
          }
        },
        "tags": [
          "Project"
        ]
      }
    },
    "/api/v1/db/meta/projects/": {
      "parameters": [],
      "get": {
        "summary": "",
        "operationId": "project-list",
        "responses": {
          "201": {
            "$ref": "#/components/responses/ProjectList"
          }
        },
        "description": "Read project details",
        "parameters": [
          {
            "schema": {
              "type": "number"
            },
            "in": "query",
            "name": "page"
          },
          {
            "schema": {
              "type": "number"
            },
            "in": "query",
            "name": "pageSize"
          },
          {
            "schema": {
              "type": "string"
            },
            "in": "query",
            "name": "sort"
          },
          {
            "schema": {
              "type": "string"
            },
            "in": "header",
            "name": "xc-auth",
            "description": "Auth token"
          }
        ],
        "tags": [
          "Project"
        ]
      },
      "post": {
        "summary": "",
        "operationId": "project-create",
        "responses": {
          "200": {
            "description": "OK",
            "content": {
              "application/json": {
                "schema": {
                  "$ref": "#/components/schemas/Project"
                }
              }
            }
          }
        },
        "requestBody": {
          "content": {
            "application/json": {
              "schema": {
                "allOf": [
                  {
                    "$ref": "#/components/schemas/Project"
                  },
                  {
                    "type": "object",
                    "properties": {
                      "external": {
                        "type": "boolean",
                        "default": false
                      }
                    }
                  }
                ]
              }
            }
          }
        },
        "tags": [
          "Project"
        ]
      }
    },
    "/api/v1/db/meta/projects/{projectId}": {
      "parameters": [
        {
          "schema": {
            "type": "string"
          },
          "name": "projectId",
          "in": "path",
          "required": true
        }
      ],
      "get": {
        "summary": "",
        "operationId": "project-read",
        "description": "Read project details",
        "parameters": [
          {
            "schema": {
              "type": "string"
            },
            "in": "header",
            "name": "xc-auth",
            "description": "Auth token"
          }
        ],
        "tags": [
          "Project"
        ],
        "responses": {
          "200": {
            "description": "OK",
            "content": {
              "application/json": {
                "schema": {
                  "type": "object",
                  "properties": {}
                }
              }
            }
          }
        }
      },
      "delete": {
        "summary": "",
        "operationId": "project-delete",
        "responses": {
          "200": {
            "description": "OK"
          }
        },
        "tags": [
          "Project"
        ]
      }
    },
    "/api/v1/db/meta/projects/{projectId}/shared": {
      "parameters": [
        {
          "schema": {
            "type": "string"
          },
          "name": "projectId",
          "in": "path",
          "required": true
        }
      ],
      "get": {
        "summary": "",
        "operationId": "project-shared-base-get",
        "description": "Read project details",
        "parameters": [
          {
            "schema": {
              "type": "string"
            },
            "in": "header",
            "name": "xc-auth",
            "description": "Auth token"
          }
        ],
        "tags": [
          "Project"
        ],
        "responses": {
          "200": {
            "description": "OK",
            "content": {
              "application/json": {
                "schema": {
                  "type": "object",
                  "properties": {
                    "uuid": {
                      "type": "string"
                    },
                    "url": {
                      "type": "string"
                    }
                  }
                }
              }
            }
          }
        }
      },
      "delete": {
        "summary": "",
        "operationId": "project-shared-base-disable",
        "responses": {
          "200": {
            "description": "OK"
          }
        },
        "tags": [
          "Project"
        ]
      },
      "post": {
        "summary": "",
        "operationId": "project-shared-base-create",
        "responses": {
          "200": {
            "description": "OK",
            "content": {
              "application/json": {
                "schema": {
                  "type": "object",
                  "properties": {
                    "url": {
                      "type": "string"
                    },
                    "uuid": {
                      "type": "string"
                    }
                  }
                }
              }
            }
          }
        },
        "tags": [
          "Project"
        ],
        "requestBody": {
          "content": {
            "application/json": {
              "schema": {
                "type": "object",
                "properties": {
                  "roles": {
                    "type": "string"
                  },
                  "password": {
                    "type": "string"
                  }
                }
              }
            }
          }
        }
      },
      "patch": {
        "summary": "",
        "operationId": "project-shared-base-update",
        "responses": {
          "200": {
            "description": "OK"
          }
        },
        "requestBody": {
          "content": {
            "application/json": {
              "schema": {
                "type": "object",
                "properties": {
                  "roles": {
                    "type": "string"
                  },
                  "password": {
                    "type": "string"
                  }
                }
              }
            }
          }
        },
        "tags": [
          "Project"
        ],
        "description": ""
      }
    },
    "/api/v1/db/meta/projects/{projectId}/tables": {
      "parameters": [
        {
          "schema": {
            "type": "string"
          },
          "name": "projectId",
          "in": "path",
          "required": true
        }
      ],
      "post": {
        "summary": "",
        "operationId": "db-table-create",
        "responses": {
          "200": {
            "description": "OK",
            "content": {
              "application/json": {
                "schema": {
                  "$ref": "#/components/schemas/Table"
                }
              }
            }
          }
        },
        "requestBody": {
          "content": {
            "application/json": {
              "schema": {
                "$ref": "#/components/schemas/TableReq"
              }
            }
          }
        },
        "tags": [
          "DB Table"
        ]
      },
      "get": {
        "summary": "",
        "operationId": "db-table-list",
        "responses": {
          "200": {
            "$ref": "#/components/responses/TableList"
          }
        },
        "parameters": [
          {
            "schema": {
              "type": "string"
            },
            "in": "header",
            "name": "xc-auth"
          },
          {
            "schema": {
              "type": "number"
            },
            "in": "query",
            "name": "page"
          },
          {
            "schema": {
              "type": "number"
            },
            "in": "query",
            "name": "pageSize"
          },
          {
            "schema": {
              "type": "string"
            },
            "in": "query",
            "name": "sort"
          },
          {
            "schema": {
              "type": "boolean"
            },
            "in": "query",
            "name": "includeM2M"
          }
        ],
        "tags": [
          "DB Table"
        ]
      }
    },
    "/api/v1/db/meta/tables/{tableId}": {
      "parameters": [
        {
          "schema": {
            "type": "string"
          },
          "name": "tableId",
          "in": "path",
          "required": true
        }
      ],
      "get": {
        "summary": "",
        "operationId": "db-table-read",
        "responses": {
          "200": {
            "description": "OK",
            "content": {
              "application/json": {
                "schema": {
                  "$ref": "#/components/schemas/TableInfo"
                },
                "examples": {
                  "example-1": {
                    "value": {
                      "id": "string",
                      "fk_project_id": "string",
                      "fk_base_id": "string",
                      "title": "string",
                      "alias": "string",
                      "type": "string",
                      "enabled": "string",
                      "parent_id": "string",
                      "show_as": "string",
                      "tags": "string",
                      "pinned": true,
                      "deleted": true,
                      "order": 0,
                      "column": [
                        {
                          "id": "string",
                          "base_id": "string",
                          "fk_model_id": "string",
                          "title": "string",
                          "alias": "string",
                          "ui_data_type": "string",
                          "data_type": "string",
                          "numeric_precision": "string",
                          "numeric_scale": "string",
                          "character_maximum_length": "string",
                          "column_ordinal_position": "string",
                          "primary_key": "string",
                          "primary_value": "string",
                          "rqd": "string",
                          "un": "string",
                          "column_type": "string",
                          "auto_increment": "string",
                          "unique": "string",
                          "column_default": "string",
                          "column_comment": "string",
                          "character_set_name": "string",
                          "data_type_x": "string",
                          "data_type_x_precision": "string",
                          "data_type_x_scale": "string",
                          "auto_update_timestamp": true,
                          "deleted": true,
                          "visible": true,
                          "order": 0,
                          "colOptions": {
                            "id": "string",
                            "type": "string",
                            "virtual": true,
                            "fk_column_id": "string",
                            "fk_child_column_id": "string",
                            "fk_parent_column_id": "string",
                            "fk_mm_model_id": "string",
                            "fk_mm_child_column_id": "string",
                            "fk_mm_parent_column_id": "string",
                            "ur": "string",
                            "dr": "string",
                            "fk_index_name": "string",
                            "deleted": "string",
                            "order": "string"
                          }
                        }
                      ],
                      "filters": [
                        {
                          "id": "string",
                          "fk_model_id": "string",
                          "fk_column_id": "string",
                          "logical_op": "string",
                          "comparison_op": "string",
                          "value": "string",
                          "is_group": true,
                          "children": [
                            {}
                          ]
                        }
                      ],
                      "sort": [
                        {
                          "id": "string",
                          "fk_model_id": "string",
                          "fk_column_id": "string",
                          "direction": "string",
                          "order": 0
                        }
                      ]
                    }
                  }
                }
              }
            }
          }
        },
        "tags": [
          "DB Table"
        ]
      },
      "patch": {
        "summary": "",
        "operationId": "db-table-update",
        "responses": {
          "200": {
            "description": "OK",
            "content": {
              "application/json": {
                "schema": {}
              }
            }
          }
        },
        "tags": [
          "DB Table"
        ],
        "requestBody": {
          "content": {
            "application/json": {
              "schema": {
                "type": "object",
                "properties": {
                  "title": {
                    "type": "string"
                  }
                }
              }
            }
          }
        }
      },
      "delete": {
        "summary": "",
        "operationId": "db-table-delete",
        "responses": {
          "200": {
            "description": "OK"
          }
        },
        "tags": [
          "DB Table"
        ],
        "description": ""
      }
    },
    "/api/v1/db/meta/tables/{tableId}/reorder": {
      "parameters": [
        {
          "schema": {
            "type": "string"
          },
          "name": "tableId",
          "in": "path",
          "required": true
        }
      ],
      "post": {
        "summary": "",
        "operationId": "db-table-reorder",
        "responses": {
          "200": {
            "description": "OK"
          }
        },
        "requestBody": {
          "content": {
            "application/json": {
              "schema": {
                "type": "object",
                "properties": {
                  "order": {
                    "type": "string"
                  }
                }
              }
            }
          }
        },
        "tags": [
          "DB Table"
        ]
      }
    },
    "/api/v1/db/meta/tables/{tableId}/columns": {
      "parameters": [
        {
          "schema": {
            "type": "string"
          },
          "name": "tableId",
          "in": "path",
          "required": true
        }
      ],
      "post": {
        "summary": "Column create",
        "operationId": "db-table-column-create",
        "responses": {
          "200": {
            "description": "OK"
          }
        },
        "requestBody": {
          "content": {
            "application/json": {
              "schema": {
                "$ref": "#/components/schemas/ColumnReq"
              }
            }
          }
        },
        "tags": [
          "DB Table column"
        ]
      }
    },
    "/api/v1/db/meta/columns/{columnId}": {
      "parameters": [
        {
          "schema": {
            "type": "string"
          },
          "name": "columnId",
          "in": "path",
          "required": true
        }
      ],
      "patch": {
        "summary": "Column Update",
        "operationId": "db-table-column-update",
        "responses": {
          "200": {
            "description": "OK",
            "content": {
              "application/json": {
                "schema": {
                  "$ref": "#/components/schemas/Column"
                }
              }
            }
          }
        },
        "requestBody": {
          "content": {
            "application/json": {
              "schema": {
                "$ref": "#/components/schemas/ColumnReq"
              }
            }
          }
        },
        "tags": [
          "DB Table column"
        ]
      },
      "delete": {
        "summary": "",
        "operationId": "db-table-column-delete",
        "responses": {
          "200": {
            "description": "OK"
          }
        },
        "tags": [
          "DB Table column"
        ]
      }
    },
    "/api/v1/db/meta/columns/{columnId}/primary": {
      "parameters": [
        {
          "schema": {
            "type": "string"
          },
          "name": "columnId",
          "in": "path",
          "required": true
        }
      ],
      "post": {
        "summary": "",
        "operationId": "db-table-column-primary-column-set",
        "responses": {
          "200": {
            "description": "OK"
          }
        },
        "tags": [
          "DB Table column"
        ]
      }
    },
    "/api/v1/db/meta/tables/{tableId}/views": {
      "parameters": [
        {
          "schema": {
            "type": "string"
          },
          "name": "tableId",
          "in": "path",
          "required": true
        }
      ],
      "get": {
        "summary": "",
        "operationId": "db-view-list",
        "responses": {
          "200": {
            "$ref": "#/components/responses/ViewList"
          }
        },
        "tags": [
          "DB View"
        ],
        "description": ""
      }
    },
    "/api/v1/db/meta/views/{viewId}": {
      "parameters": [
        {
          "schema": {
            "type": "string"
          },
          "name": "viewId",
          "in": "path",
          "required": true
        }
      ],
      "patch": {
        "summary": "",
        "operationId": "db-view-update",
        "responses": {
          "200": {
            "description": "OK"
          }
        },
        "requestBody": {
          "content": {
            "application/json": {
              "schema": {
                "type": "object",
                "properties": {
                  "order": {
                    "type": "string"
                  },
                  "title": {
                    "type": "string"
                  },
                  "show_system_fields": {
                    "type": "boolean"
                  },
                  "lock_type": {
                    "type": "string",
                    "enum": [
                      "collaborative",
                      "locked",
                      "personal"
                    ]
                  }
                }
              }
            }
          }
        },
        "tags": [
          "DB View"
        ]
      },
      "delete": {
        "summary": "",
        "operationId": "db-view-delete",
        "responses": {
          "200": {
            "description": "OK"
          }
        },
        "tags": [
          "DB View"
        ]
      }
    },
    "/api/v1/db/meta/views/{viewId}/show-all": {
      "parameters": [
        {
          "schema": {
            "type": "string"
          },
          "name": "viewId",
          "in": "path",
          "required": true
        }
      ],
      "post": {
        "summary": "",
        "operationId": "db-view-show-all-column",
        "responses": {
          "200": {
            "description": "OK"
          }
        },
        "tags": [
          "DB View"
        ],
        "description": "",
        "parameters": [
          {
            "schema": {
              "type": "array"
            },
            "in": "query",
            "name": "ignoreIds"
          }
        ]
      }
    },
    "/api/v1/db/meta/views/{viewId}/hide-all": {
      "parameters": [
        {
          "schema": {
            "type": "string"
          },
          "name": "viewId",
          "in": "path",
          "required": true
        }
      ],
      "post": {
        "summary": "",
        "operationId": "db-view-hide-all-column",
        "responses": {
          "200": {
            "description": "OK"
          }
        },
        "tags": [
          "DB View"
        ],
        "parameters": [
          {
            "schema": {
              "type": "array"
            },
            "in": "query",
            "name": "ignoreIds"
          }
        ],
        "description": ""
      }
    },
    "/api/v1/db/meta/tables/{tableId}/share": {
      "parameters": [
        {
          "schema": {
            "type": "string"
          },
          "name": "tableId",
          "in": "path",
          "required": true
        }
      ],
      "get": {
        "summary": "Shared view list",
        "operationId": "db-view-share-list",
        "responses": {
          "200": {
            "description": "OK",
            "content": {
              "application/json": {
                "schema": {
                  "type": "array",
                  "items": {}
                }
              }
            }
          }
        },
        "description": "",
        "tags": [
          "DB View Share"
        ]
      }
    },
    "/api/v1/db/meta/views/{viewId}/share": {
      "parameters": [
        {
          "schema": {
            "type": "string"
          },
          "name": "viewId",
          "in": "path",
          "required": true
        }
      ],
      "post": {
        "summary": "",
        "operationId": "db-view-share-create",
        "responses": {
          "200": {
            "description": "OK",
            "content": {
              "application/json": {
                "schema": {
                  "type": "object",
                  "properties": {
                    "uuid": {
                      "type": "string"
                    }
                  }
                }
              }
            }
          }
        },
        "tags": [
          "DB View Share"
        ]
      },
      "patch": {
        "summary": "",
        "operationId": "db-view-share-update",
        "responses": {
          "200": {
            "description": "OK",
            "content": {
              "application/json": {
                "schema": {
                  "$ref": "#/components/schemas/SharedView"
                }
              }
            }
          }
        },
        "requestBody": {
          "content": {
            "application/json": {
              "schema": {
                "type": "object",
                "properties": {
                  "password": {
                    "type": "string"
                  }
                }
              }
            }
          },
          "description": ""
        },
        "tags": [
          "DB View Share"
        ]
      },
      "delete": {
        "summary": "",
        "operationId": "db-view-share-delete",
        "responses": {
          "200": {
            "description": "OK"
          }
        },
        "description": "",
        "tags": [
          "DB View Share"
        ]
      }
    },
    "/api/v1/db/meta/views/{viewId}/columns": {
      "parameters": [
        {
          "schema": {
            "type": "string"
          },
          "name": "viewId",
          "in": "path",
          "required": true
        }
      ],
      "get": {
        "summary": "",
        "operationId": "db-view-column-list",
        "responses": {
        },
        "tags": [
          "DB View Column"
        ]
      },
      "post": {
        "summary": "",
        "operationId": "db-view-column-create",
        "responses": {
          "200": {
            "description": "OK"
          }
        },
        "tags": [
          "DB View Column"
        ],
        "requestBody": {
          "content": {
            "application/json": {
              "schema": {}
            }
          }
        }
      }
    },
    "/api/v1/db/meta/views/{viewId}/columns/{columnId}": {
      "parameters": [
        {
          "schema": {
            "type": "string"
          },
          "name": "viewId",
          "in": "path",
          "required": true
        },
        {
          "schema": {
            "type": "string"
          },
          "name": "columnId",
          "in": "path",
          "required": true
        }
      ],
      "patch": {
        "summary": "",
        "operationId": "db-view-column-update",
        "responses": {
          "200": {
            "description": "OK"
          }
        },
        "tags": [
          "DB View Column"
        ],
        "requestBody": {
          "content": {
            "application/json": {
              "schema": {}
            }
          }
        }
      }
    },
    "/api/v1/db/meta/views/{viewId}/sorts": {
      "parameters": [
        {
          "schema": {
            "type": "string"
          },
          "name": "viewId",
          "in": "path",
          "required": true
        }
      ],
      "get": {
        "summary": "",
        "operationId": "db-table-sort-list",
        "responses": {
          "200": {
            "description": "OK",
            "content": {
              "application/json": {
                "schema": {
                  "type": "object",
                  "properties": {
                    "uuid": {
                      "type": "string"
                    },
                    "url": {
                      "type": "string"
                    }
                  }
                }
              }
            }
          }
        },
        "tags": [
          "DB Table Sort"
        ]
      },
      "post": {
        "summary": "",
        "operationId": "db-table-sort-create",
        "responses": {
          "200": {
            "description": "OK"
          }
        },
        "tags": [
          "DB Table Sort"
        ],
        "requestBody": {
          "content": {
            "application/json": {
              "schema": {
                "$ref": "#/components/schemas/Sort"
              }
            }
          }
        }
      }
    },
    "/api/v1/db/meta/sorts/{sortId}": {
      "parameters": [
        {
          "schema": {
            "type": "string"
          },
          "name": "sortId",
          "in": "path",
          "required": true
        }
      ],
      "get": {
        "summary": "",
        "operationId": "db-table-sort-get",
        "responses": {
          "200": {
            "description": "OK",
            "content": {
              "application/json": {
                "schema": {
                  "$ref": "#/components/schemas/Sort"
                }
              }
            }
          }
        },
        "tags": [
          "DB Table Sort"
        ]
      },
      "patch": {
        "summary": "",
        "operationId": "db-table-sort-update",
        "responses": {
          "200": {
            "description": "OK"
          }
        },
        "tags": [
          "DB Table Sort"
        ],
        "requestBody": {
          "content": {
            "application/json": {
              "schema": {
                "$ref": "#/components/schemas/Sort"
              }
            }
          }
        }
      },
      "delete": {
        "summary": "",
        "operationId": "db-table-sort-delete",
        "responses": {
          "200": {
            "description": "OK"
          }
        },
        "tags": [
          "DB Table Sort"
        ]
      }
    },
    "/api/v1/db/meta/views/{viewId}/filters": {
      "parameters": [
        {
          "schema": {
            "type": "string"
          },
          "name": "viewId",
          "in": "path",
          "required": true
        }
      ],
      "get": {
        "summary": "",
        "operationId": "db-table-filter-read",
        "responses": {
          "200": {
            "$ref": "#/components/responses/FilterList"
          }
        },
        "tags": [
          "DB Table Filter"
        ]
      },
      "post": {
        "summary": "",
        "operationId": "db-table-filter-create",
        "responses": {
          "200": {
            "description": "OK"
          }
        },
        "tags": [
          "DB Table Filter"
        ],
        "requestBody": {
          "content": {
            "application/json": {
              "schema": {
                "$ref": "#/components/schemas/Filter"
              }
            }
          }
        }
      }
    },
    "/api/v1/db/meta/hooks/{hookId}/filters": {
      "parameters": [
        {
          "schema": {
            "type": "string"
          },
          "name": "hookId",
          "in": "path",
          "required": true
        }
      ],
      "get": {
        "summary": "",
        "operationId": "db-table-webhook-filter-read",
        "responses": {
          "200": {
            "$ref": "#/components/responses/FilterList"
          }
        },
        "tags": [
          "DB Table Webhook Filter"
        ]
      },
      "post": {
        "summary": "",
        "operationId": "db-table-webhook-filter-create",
        "responses": {
          "200": {
            "description": "OK"
          }
        },
        "tags": [
          "DB Table Webhook Filter"
        ],
        "requestBody": {
          "content": {
            "application/json": {
              "schema": {
                "$ref": "#/components/schemas/Filter"
              }
            }
          }
        }
      }
    },
    "/api/v1/db/meta/filters/{filterId}": {
      "parameters": [
        {
          "schema": {
            "type": "string"
          },
          "name": "filterId",
          "in": "path",
          "required": true
        }
      ],
      "get": {
        "summary": "",
        "operationId": "db-table-filter-get",
        "responses": {
          "200": {
            "description": "OK",
            "content": {
              "application/json": {
                "schema": {
                  "$ref": "#/components/schemas/Filter"
                }
              }
            }
          }
        },
        "tags": [
          "DB Table Filter"
        ]
      },
      "patch": {
        "summary": "",
        "operationId": "db-table-filter-update",
        "responses": {
          "200": {
            "description": "OK"
          }
        },
        "tags": [
          "DB Table Filter"
        ],
        "requestBody": {
          "content": {
            "application/json": {
              "schema": {
                "$ref": "#/components/schemas/Filter"
              }
            }
          }
        }
      },
      "delete": {
        "summary": "",
        "operationId": "db-table-filter-delete",
        "responses": {
          "200": {
            "description": "OK"
          }
        },
        "tags": [
          "DB Table Filter"
        ]
      }
    },
    "/api/v1/db/meta/filters/{filterGroupId}/children": {
      "parameters": [
        {
          "schema": {
            "type": "string"
          },
          "name": "filterGroupId",
          "in": "path",
          "required": true
        }
      ],
      "get": {
        "summary": "",
        "operationId": "db-table-filter-children-read",
        "responses": {
          "200": {
            "description": "OK",
            "content": {
              "application/json": {
                "schema": {
                  "$ref": "#/components/schemas/Filter"
                }
              }
            }
          }
        },
        "tags": [
          "DB Table Filter"
        ]
      }
    },
    "/api/v1/db/meta/tables/{tableId}/grids": {
      "parameters": [
        {
          "schema": {
            "type": "string"
          },
          "name": "tableId",
          "in": "path",
          "required": true
        }
      ],
      "post": {
        "summary": "",
        "operationId": "db-view-grid-create",
        "responses": {
          "200": {
            "description": "OK",
            "content": {
              "application/json": {
                "schema": {
                  "$ref": "#/components/schemas/Grid"
                }
              }
            }
          }
        },
        "tags": [
          "DB View"
        ],
        "requestBody": {
          "content": {
            "application/json": {
              "schema": {
                "$ref": "#/components/schemas/Grid"
              }
            }
          }
        }
      }
    },
    "/api/v1/db/meta/tables/{tableId}/forms": {
      "parameters": [
        {
          "schema": {
            "type": "string"
          },
          "name": "tableId",
          "in": "path",
          "required": true
        }
      ],
      "post": {
        "summary": "",
        "operationId": "db-view-form-create",
        "responses": {
          "200": {
            "description": "OK",
            "content": {
              "application/json": {
                "schema": {
                  "$ref": "#/components/schemas/Form"
                }
              }
            }
          }
        },
        "description": "",
        "tags": [
          "DB View"
        ],
        "requestBody": {
          "content": {
            "application/json": {
              "schema": {
                "$ref": "#/components/schemas/Form"
              }
            }
          }
        }
      }
    },
    "/api/v1/db/meta/forms/{formId}": {
      "parameters": [
        {
          "schema": {
            "type": "string"
          },
          "name": "formId",
          "in": "path",
          "required": true
        }
      ],
      "patch": {
        "summary": "",
        "operationId": "db-view-form-update",
        "responses": {
          "200": {
            "description": "OK"
          }
        },
        "tags": [
          "DB View"
        ],
        "requestBody": {
          "content": {
            "application/json": {
              "schema": {
                "$ref": "#/components/schemas/Form"
              }
            }
          }
        }
      },
      "get": {
        "summary": "",
        "operationId": "db-view-form-read",
        "responses": {
          "200": {
            "description": "OK",
            "content": {
              "application/json": {
                "schema": {
                  "$ref": "#/components/schemas/Form"
                }
              }
            }
          }
        },
        "tags": [
          "DB View"
        ]
      }
    },
    "/api/v1/db/meta/form-columns/{formViewColumnId}": {
      "parameters": [
        {
          "schema": {
            "type": "string"
          },
          "name": "formViewColumnId",
          "in": "path",
          "required": true
        }
      ],
      "patch": {
        "summary": "",
        "operationId": "db-view-form-column-update",
        "responses": {
          "200": {
            "description": "OK",
            "content": {
              "application/json": {
                "schema": {
                  "$ref": ""
                }
              }
            }
          }
        },
        "tags": [
          "DB View"
        ],
        "requestBody": {
          "content": {
            "application/json": {
              "schema": {
                "$ref": "#/components/schemas/FormColumn"
              }
            }
          }
        }
      }
    },
    "/api/v1/db/meta/grids/{gridId}/grid-columns": {
      "parameters": [
        {
          "schema": {
            "type": "string"
          },
          "name": "gridId",
          "in": "path",
          "required": true
        }
      ],
      "get": {
        "summary": "",
        "operationId": "db-view-grid-columns-list",
        "responses": {
          "200": {
            "description": "OK",
            "content": {
              "application/json": {
                "schema": {
                  "type": "array",
                  "items": {
                    "$ref": "#/components/schemas/GridColumn"
                  }
                }
              }
            }
          }
        },
        "tags": [
          "DB View"
        ]
      }
    },
    "/api/v1/db/meta/grid-columns/{columnId}": {
      "parameters": [
        {
          "schema": {
            "type": "string"
          },
          "name": "columnId",
          "in": "path",
          "required": true
        }
      ],
      "patch": {
        "summary": "",
        "operationId": "db-view-grid-column-update",
        "responses": {
          "200": {
            "description": "OK",
            "content": {
              "application/json": {
                "schema": {}
              }
            }
          }
        },
        "tags": [
          "DB View"
        ],
        "requestBody": {
          "content": {
            "application/json": {
              "schema": {
                "$ref": "#/components/schemas/GridColumn"
              }
            }
          }
        }
      }
    },
    "/api/v1/db/meta/tables/{tableId}/galleries": {
      "parameters": [
        {
          "schema": {
            "type": "string"
          },
          "name": "tableId",
          "in": "path",
          "required": true
        }
      ],
      "post": {
        "summary": "",
        "operationId": "db-view-gallery-create",
        "responses": {
          "200": {
            "description": "OK",
            "content": {
              "application/json": {
                "schema": {
                  "type": "object",
                  "properties": {}
                }
              }
            }
          }
        },
        "tags": [
          "DB View"
        ],
        "requestBody": {
          "content": {
            "application/json": {
              "schema": {
                "$ref": "#/components/schemas/Gallery"
              }
            }
          }
        }
      }
    },
    "/api/v1/db/meta/galleries/{galleryId}": {
      "parameters": [
        {
          "schema": {
            "type": "string"
          },
          "name": "galleryId",
          "in": "path",
          "required": true
        }
      ],
      "patch": {
        "summary": "",
        "operationId": "db-view-gallery-update",
        "responses": {
          "200": {
            "description": "OK"
          }
        },
        "tags": [
          "DB View"
        ],
        "requestBody": {
          "content": {
            "application/json": {
              "schema": {
                "$ref": "#/components/schemas/Gallery"
              }
            }
          }
        }
      },
      "get": {
        "summary": "",
        "operationId": "db-view-gallery-read",
        "responses": {
          "200": {
            "description": "OK",
            "content": {
              "application/json": {
                "schema": {
                  "$ref": "#/components/schemas/Gallery"
                }
              }
            }
          }
        },
        "tags": [
          "DB View"
        ]
      }
    },
    "/api/v1/db/meta/projects/{projectId}/meta-diff": {
      "parameters": [
        {
          "schema": {
            "type": "string"
          },
          "name": "projectId",
          "in": "path",
          "required": true
        }
      ],
      "post": {
        "summary": "",
        "operationId": "project-meta-diff-sync",
        "responses": {
          "200": {
            "description": "OK",
            "content": {
              "application/json": {
                "schema": {}
              }
            }
          }
        },
        "tags": [
          "Project"
        ]
      },
      "get": {
        "summary": "",
        "operationId": "project-meta-diff-get",
        "parameters": [],
        "tags": [
          "Project"
        ],
        "responses": {
          "200": {
            "description": "OK",
            "content": {
              "application/json": {
                "schema": {}
              }
            }
          }
        }
      }
    },

    "/api/v1/db/data/{orgs}/{projectName}/{tableName}": {
      "parameters": [
        {
          "schema": {
            "type": "string"
          },
          "name": "orgs",
          "in": "path",
          "required": true
        },
        {
          "schema": {
            "type": "string"
          },
          "name": "projectName",
          "in": "path",
          "required": true
        },
        {
          "schema": {
            "type": "string"
          },
          "name": "tableName",
          "in": "path",
          "required": true
        }
      ],
      "get": {
        "summary": "",
        "operationId": "db-table-row-list",
        "description": "",
        "tags": [
          "DB Table Row"
        ],
        "parameters": [
          {
            "schema": {
              "type": "array"
            },
            "in": "query",
            "name": "fields"
          },
          {
            "schema": {
              "type": "array"
            },
            "in": "query",
            "name": "sort"
          },
          {
            "schema": {
              "type": "string"
            },
            "in": "query",
            "name": "where"
          }
        ],
        "responses": {
          "200": {
            "description": "OK",
            "content": {
              "application/json": {
                "schema": {}
              }
            }
          }
        }
      },
      "post": {
        "summary": "",
        "operationId": "db-table-row-create",
        "responses": {
          "200": {
            "description": "OK",
            "content": {
              "application/json": {
                "schema": {}
              }
            }
          }
        },
        "tags": [
          "DB Table Row"
        ],
        "requestBody": {
          "content": {
            "application/json": {
              "schema": {}
            }
          }
        }
      }
    },
    "/api/v1/db/data/{orgs}/{projectName}/{tableName}/views/{viewName}": {
      "parameters": [
        {
          "schema": {
            "type": "string"
          },
          "name": "orgs",
          "in": "path",
          "required": true
        },
        {
          "schema": {
            "type": "string"
          },
          "name": "projectName",
          "in": "path",
          "required": true
        },
        {
          "schema": {
            "type": "string"
          },
          "name": "tableName",
          "in": "path",
          "required": true
        },
        {
          "schema": {
            "type": "string"
          },
          "name": "viewName",
          "in": "path",
          "required": true
        }
      ],
      "get": {
        "summary": "",
        "operationId": "db-view-row-list",
        "description": "",
        "tags": [
          "DB View Row"
        ],
        "parameters": [
          {
            "schema": {
              "type": "array"
            },
            "in": "query",
            "name": "fields"
          },
          {
            "schema": {
              "type": "array"
            },
            "in": "query",
            "name": "sort"
          },
          {
            "schema": {
              "type": "string"
            },
            "in": "query",
            "name": "where"
          },
          {
            "schema": {},
            "in": "query",
            "name": "nested",
            "description": "Query params for nested data"
          }
        ],
        "responses": {
          "200": {
            "description": "OK",
            "content": {
              "application/json": {
                "schema": {}
              }
            }
          }
        }
      },
      "post": {
        "summary": "",
        "operationId": "db-view-row-create",
        "responses": {
          "200": {
            "description": "OK",
            "content": {
              "application/json": {
                "schema": {}
              }
            }
          }
        },
        "tags": [
          "DB View Row"
        ],
        "requestBody": {
          "content": {
            "application/json": {
              "schema": {}
            }
          }
        }
      }
    },
<<<<<<< HEAD
    "/data/{orgs}/{projectName}/{tableAlias}/views/{viewName}/count": {
      "parameters": [
        {
          "schema": {
            "type": "string"
          },
          "name": "orgs",
          "in": "path",
          "required": true
        },
        {
          "schema": {
            "type": "string"
          },
          "name": "projectName",
          "in": "path",
          "required": true
        },
        {
          "schema": {
            "type": "string"
          },
          "name": "tableAlias",
          "in": "path",
          "required": true
        },
        {
          "schema": {
            "type": "string"
          },
          "name": "viewName",
          "in": "path",
          "required": true
        }
      ],
      "get": {
        "summary": "",
        "operationId": "db-view-row-count",
        "description": "",
        "tags": [
          "DB View Row"
        ],
        "parameters": [
          {
            "schema": {
              "type": "string"
            },
            "in": "query",
            "name": "where"
          },
          {
            "schema": {},
            "in": "query",
            "name": "nested",
            "description": "Query params for nested data"
          }
        ],
        "responses": {
          "200": {
            "description": "OK",
            "content": {
              "application/json": {
                "schema": {}
              }
            }
          }
        }
      }
    },
    "/data/{tableId}/export/{type}": {
=======
    "/api/v1/db/data/{orgs}/{projectName}/{tableName}/views/{viewName}/{rowId}": {
>>>>>>> a1b9fa7f
      "parameters": [
        {
          "schema": {
            "type": "string"
          },
          "name": "orgs",
          "in": "path",
          "required": true
        },
        {
          "schema": {
            "type": "string"
          },
          "name": "projectName",
          "in": "path",
          "required": true
        },
        {
          "schema": {
            "type": "string"
          },
          "name": "tableName",
          "in": "path",
          "required": true
        },
        {
          "schema": {
            "type": "string"
          },
          "name": "viewName",
          "in": "path",
          "required": true
        },
        {
          "schema": {
            "type": "string"
          },
          "name": "rowId",
          "in": "path",
          "required": true
        }
      ],
      "get": {
        "summary": "",
        "operationId": "db-view-row-read",
        "responses": {
          "201": {
            "description": "Created",
            "content": {
              "application/json": {
                "schema": {}
              }
            }
          }
        },
        "description": "",
        "tags": [
          "DB View Row"
        ]
      },
      "patch": {
        "summary": "",
        "operationId": "db-view-row-update",
        "responses": {
          "200": {
            "description": "OK",
            "content": {
              "application/json": {
                "schema": {}
              }
            }
          }
        },
        "tags": [
          "DB View Row"
        ],
        "requestBody": {
          "content": {
            "application/json": {
              "schema": {}
            }
          }
        }
      },
      "delete": {
        "summary": "",
        "operationId": "db-view-row-delete",
        "responses": {
          "200": {
            "description": "OK"
          }
        },
        "tags": [
          "DB View Row"
        ],
        "description": ""
      }
    },
    "/api/v1/db/data/{orgs}/{projectName}/{tableName}/{rowId}": {
      "parameters": [
        {
          "schema": {
            "type": "string"
          },
          "name": "orgs",
          "in": "path",
          "required": true
        },
        {
          "schema": {
            "type": "string"
          },
          "name": "projectName",
          "in": "path",
          "required": true
        },
        {
          "schema": {
            "type": "string"
          },
          "name": "tableName",
          "in": "path",
          "required": true
        },
        {
          "schema": {
            "type": "string"
          },
          "name": "rowId",
          "in": "path",
          "required": true
        }
      ],
      "get": {
        "summary": "",
        "operationId": "db-table-row-read",
        "responses": {
          "201": {
            "description": "Created",
            "content": {
              "application/json": {
                "schema": {}
              }
            }
          }
        },
        "description": "",
        "tags": [
          "DB Table Row"
        ]
      },
      "patch": {
        "summary": "",
        "operationId": "db-table-row-update",
        "responses": {
          "200": {
            "description": "OK",
            "content": {
              "application/json": {
                "schema": {}
              }
            }
          }
        },
        "tags": [
          "DB Table Row"
        ],
        "requestBody": {
          "content": {
            "application/json": {
              "schema": {}
            }
          }
        }
      },
      "delete": {
        "summary": "",
        "operationId": "db-table-row-model-delete",
        "responses": {
          "200": {
            "description": "OK"
          }
        },
        "tags": [
          "DB Table Row"
        ],
        "description": ""
      }
    },
    "/api/v1/db/data/bulk/{orgs}/{projectName}/{tableName}": {
      "parameters": [
        {
          "schema": {
            "type": "string"
          },
          "name": "orgs",
          "in": "path",
          "required": true
        },
        {
          "schema": {
            "type": "string"
          },
          "name": "projectName",
          "in": "path",
          "required": true
        },
        {
          "schema": {
            "type": "string"
          },
          "name": "tableName",
          "in": "path",
          "required": true
        }
      ],
      "post": {
        "summary": "",
        "operationId": "db-table-row-bulk-create",
        "responses": {
          "200": {
            "description": "OK",
            "content": {
              "application/json": {
                "schema": {}
              }
            }
          }
        },
        "tags": [
          "DB Table Row"
        ],
        "requestBody": {
          "content": {
            "application/json": {
              "schema": {}
            }
          }
        }
      },
      "patch": {
        "summary": "",
        "operationId": "db-table-row-bulk-create",
        "responses": {
          "200": {
            "description": "OK",
            "content": {
              "application/json": {
                "schema": {}
              }
            }
          }
        },
        "tags": [
          "DB Table Row"
        ],
        "requestBody": {
          "content": {
            "application/json": {
              "schema": {}
            }
          }
        }
      },
      "delete": {
        "summary": "",
        "operationId": "db-table-row-bulk-create",
        "responses": {
          "200": {
            "description": "OK",
            "content": {
              "application/json": {
                "schema": {}
              }
            }
          }
        },
        "tags": [
          "DB Table Row"
        ],
        "requestBody": {
          "content": {
            "application/json": {
              "schema": {}
            }
          }
        }
      }
    },
    "/api/v1/db/data/bulk/{orgs}/{projectName}/{tableName}/all": {
      "parameters": [
        {
          "schema": {
            "type": "string"
          },
          "name": "orgs",
          "in": "path",
          "required": true
        },
        {
          "schema": {
            "type": "string"
          },
          "name": "projectName",
          "in": "path",
          "required": true
        },
        {
          "schema": {
            "type": "string"
          },
          "name": "tableName",
          "in": "path",
          "required": true
        }
      ],
      "patch": {
        "summary": "",
        "operationId": "db-table-row-create",
        "responses": {
          "200": {
            "description": "OK",
            "content": {
              "application/json": {
                "schema": {}
              }
            }
          }
        },
        "tags": [
          "DB Table Row"
        ],
        "requestBody": {
          "content": {
            "application/json": {
              "schema": {}
            }
          }
        }
      },
      "delete": {
        "summary": "",
        "operationId": "db-table-row-create",
        "responses": {
          "200": {
            "description": "OK",
            "content": {
              "application/json": {
                "schema": {}
              }
            }
          }
        },
        "tags": [
          "DB Table Row"
        ],
        "requestBody": {
          "content": {
            "application/json": {
              "schema": {}
            }
          }
        }
      }
    },
    "/api/v1/db/data/{orgs}/{projectName}/{tableName}/views/{viewName}/export/{type}": {
      "parameters": [
        {
          "schema": {
            "type": "string"
          },
          "name": "orgs",
          "in": "path",
          "required": true
        },
        {
          "schema": {
            "type": "string"
          },
          "name": "projectName",
          "in": "path",
          "required": true
        },
        {
          "schema": {
            "type": "string"
          },
          "name": "tableName",
          "in": "path",
          "required": true
        },
        {
          "schema": {
            "type": "string"
          },
          "name": "viewName",
          "in": "path",
          "required": true
        },
        {
          "schema": {
            "type": "string",
            "enum": [
              "csv",
              "excel"
            ]
          },
          "name": "type",
          "in": "path",
          "required": true
        }
      ],
      "get": {
        "summary": "",
        "operationId": "db-view-row-export",
        "description": "CSV or Excel export",
        "tags": [
          "DB view row"
        ],
        "wrapped": true,
        "responses": {
          "200": {
            "description": "OK",
            "content": {
              "application/octet-stream": {
                "schema": {}
              }
            },
            "headers": {
              "nc-export-offset": {
                "schema": {
                  "type": "integer"
                }
              }
            }
          }
        },
        "parameters": []
      }
    },
    "/api/v1/db/data/{orgs}/{projectName}/{tableName}/export/{type}": {
      "parameters": [
        {
          "schema": {
            "type": "string"
          },
          "name": "orgs",
          "in": "path",
          "required": true
        },
        {
          "schema": {
            "type": "string"
          },
          "name": "projectName",
          "in": "path",
          "required": true
        },
        {
          "schema": {
            "type": "string"
          },
          "name": "tableName",
          "in": "path",
          "required": true
        },
        {
          "schema": {
            "type": "string",
            "enum": [
              "csv",
              "excel"
            ]
          },
          "name": "type",
          "in": "path",
          "required": true
        }
      ],
      "get": {
        "summary": "",
        "operationId": "db-table-row-csv-export",
        "description": "CSV or Excel export",
        "tags": [
          "DB table row"
        ],
        "wrapped": true,
        "responses": {
          "200": {
            "description": "OK",
            "content": {
              "application/octet-stream": {
                "schema": {}
              }
            },
            "headers": {
              "nc-export-offset": {
                "schema": {
                  "type": "integer"
                }
              }
            }
          }
        },
        "parameters": []
      }
    },
    "/api/v1/db/data/{orgs}/{projectName}/{tableName}/{rowId}/{relationType}/{columnName}": {
      "parameters": [
        {
          "schema": {
            "type": "string"
          },
          "name": "orgs",
          "in": "path",
          "required": true
        },
        {
          "schema": {
            "type": "string"
          },
          "name": "projectName",
          "in": "path",
          "required": true
        },
        {
          "schema": {
            "type": "string"
          },
          "name": "tableName",
          "in": "path",
          "required": true
        },
        {
          "schema": {
            "type": "string"
          },
          "name": "rowId",
          "in": "path",
          "required": true
        },
        {
          "schema": {
            "type": "string",
            "enum": [
              "mm",
              "hm"
            ]
          },
          "name": "relationType",
          "in": "path",
          "required": true
        },{
          "schema": {
            "type": "string"
          },
          "name": "columnName",
          "in": "path",
          "required": true
        }
      ],
      "get": {
        "summary": "",
        "operationId": "db-table-row-nested-list",
        "responses": {
          "200": {
            "description": "OK",
            "content": {
              "application/json": {
                "schema": {}
              }
            }
          }
        },
        "tags": [
          "DB table row"
        ],
        "parameters": [
          {
            "schema": {
              "type": "string"
            },
            "in": "query",
            "name": "limit"
          },
          {
            "schema": {
              "type": "string"
            },
            "in": "query",
            "name": "offset"
          }
        ]
      }
    },
    "/api/v1/db/data/{orgs}/{projectName}/{tableName}/{rowId}/{relationType}/{columnName}/{refRowId}": {
      "parameters": [
        {
          "schema": {
            "type": "string"
          },
          "name": "orgs",
          "in": "path",
          "required": true
        },
        {
          "schema": {
            "type": "string"
          },
          "name": "projectName",
          "in": "path",
          "required": true
        },
        {
          "schema": {
            "type": "string"
          },
          "name": "tableName",
          "in": "path",
          "required": true
        },
        {
          "schema": {
            "type": "string"
          },
          "name": "rowId",
          "in": "path",
          "required": true
        },
        {
          "schema": {
            "type": "string",
            "enum": [
              "mm",
              "hm"
            ]
          },
          "name": "relationType",
          "in": "path",
          "required": true
        },
        {
          "schema": {
            "type": "string"
          },
          "name": "columnName",
          "in": "path",
          "required": true
        },
        {
          "schema": {
            "type": "string"
          },
          "name": "refRowId",
          "in": "path",
          "required": true
        }
      ],
      "post": {
        "summary": "",
        "operationId": "db-table-row-nested-add",
        "responses": {
          "200": {
            "description": "OK",
            "content": {
              "application/json": {
                "schema": {}
              }
            }
          }
        },
        "tags": [
          "DB table row"
        ],
        "parameters": [
          {
            "schema": {
              "type": "string"
            },
            "in": "query",
            "name": "limit"
          },
          {
            "schema": {
              "type": "string"
            },
            "in": "query",
            "name": "offset"
          }
        ]
      },
      "delete": {
        "summary": "",
        "operationId": "db-table-row-nested-delete",
        "responses": {
          "200": {
            "description": "OK",
            "content": {
              "application/json": {
                "schema": {}
              }
            }
          }
        },
        "tags": [
          "DB table row"
        ]
      }
    },
    "/api/v1/db/data/{orgs}/{projectName}/{tableName}/{rowId}/{relationType}/{columnName}/exclude": {
      "parameters": [
        {
          "schema": {
            "type": "string"
          },
          "name": "orgs",
          "in": "path",
          "required": true
        },
        {
          "schema": {
            "type": "string"
          },
          "name": "projectName",
          "in": "path",
          "required": true
        },
        {
          "schema": {
            "type": "string"
          },
          "name": "tableName",
          "in": "path",
          "required": true
        },
        {
          "schema": {
            "type": "string"
          },
          "name": "rowId",
          "in": "path",
          "required": true
        },
        {
          "schema": {
            "type": "string",
            "enum": [
              "mm",
              "hm"
            ]
          },
          "name": "relationType",
          "in": "path",
          "required": true
        },
        {
          "schema": {
            "type": "string"
          },
          "name": "columnName",
          "in": "path",
          "required": true
        }
      ],
      "get": {
        "summary": "",
        "operationId": "db-table-row-nested-children-excluded-list",
        "responses": {
          "200": {
            "description": "OK",
            "content": {
              "application/json": {
                "schema": {}
              }
            }
          }
        },
        "tags": [
          "DB table row"
        ],
        "parameters": [
          {
            "schema": {
              "type": "string"
            },
            "in": "query",
            "name": "limit"
          },
          {
            "schema": {
              "type": "string"
            },
            "in": "query",
            "name": "offset"
          }
        ]
      }
    },

    "/api/v1/db/public/shared-view/{sharedViewUuid}/rows": {
      "parameters": [
        {
          "schema": {
            "type": "string"
          },
          "name": "sharedViewUuid",
          "in": "path",
          "required": true
        },
        {
          "schema": {
            "type": "string"
          },
          "in": "header",
          "name": "xc-password",
          "description": "Shared view password"
        }
      ],
      "get": {
        "summary": "",
        "operationId": "public-data-list",
        "responses": {
          "200": {
            "description": "OK",
            "content": {
              "application/json": {
                "schema": {}
              }
            }
          }
        },
        "tags": [
          "Public"
        ],
        "parameters": [
          {
            "schema": {
              "type": "string"
            },
            "in": "query",
            "name": "limit"
          },
          {
            "schema": {
              "type": "string"
            },
            "in": "query",
            "name": "offset"
          }
        ]
      },
      "post": {
        "summary": "",
        "operationId": "public-data-create",
        "responses": {
          "200": {
            "description": "OK",
            "content": {
              "application/json": {
                "schema": {}
              }
            }
          }
        },
        "requestBody": {
          "content": {
            "multipart/form-data": {
              "schema": {
                "type": "object",
                "properties": { }
              }
            }
          }
        },
        "tags": [
          "Public"
        ],
        "parameters": [
          {
            "schema": {
              "type": "string"
            },
            "in": "header"
          }
        ]
      }
    },
    "/api/v1/db/public/shared-view/{sharedViewUuid}/rows/{rowId}/{relationType}/{columnName}": {
      "parameters": [
        {
          "schema": {
            "type": "string"
          },
          "name": "sharedViewUuid",
          "in": "path",
          "required": true
        },
        {
          "schema": {
            "type": "string"
          },
          "name": "rowId",
          "in": "path",
          "required": true
        },
        {
          "schema": {
            "type": "string",
            "enum": [
              "mm",
              "hm"
            ]
          },
          "name": "relationType",
          "in": "path",
          "required": true
        },
        {
          "schema": {
            "type": "string"
          },
          "name": "columnName",
          "in": "path",
          "required": true
        }
      ],
      "get": {
        "summary": "",
        "operationId": "public-data-nested-list",
        "responses": {
          "200": {
            "description": "OK",
            "content": {
              "application/json": {
                "schema": {}
              }
            }
          }
        },
        "tags": [
          "Public"
        ],
        "parameters": [
          {
            "schema": {
              "type": "string"
            },
            "in": "query",
            "name": "limit"
          },
          {
            "schema": {
              "type": "string"
            },
            "in": "query",
            "name": "offset"
          }
        ]
      }
    },
    "/api/v1/db/public/shared-view/{sharedViewUuid}/rows/export/{type}": {
      "parameters": [
        {
          "schema": {
            "type": "string"
          },
          "name": "sharedViewUuid",
          "in": "path",
          "required": true
        },
        {
          "schema": {
            "type": "string",
            "enum": [
              "csv",
              "excel"
            ]
          },
          "name": "type",
          "in": "path",
          "required": true
        }
      ],
      "get": {
        "summary": "",
        "operationId": "public-csv-export",
        "description": "",
        "wrapped": true,
        "responses": {
          "200": {
            "description": "OK",
            "content": {
              "application/octet-stream": {
                "schema": {}
              }
            },
            "headers": {
              "nc-export-offset": {
                "schema": {
                  "type": "integer"
                }
              }
            }
          }
        },
        "tags": [
          "Public"
        ]
      }
    },
    "/api/v1/db/public/shared-view/{sharedViewUuid}/nested/{columnName}": {
      "parameters": [
        {
          "schema": {
            "type": "string"
          },
          "name": "sharedViewUuid",
          "in": "path",
          "required": true
        },
        {
          "schema": {
            "type": "string"
          },
          "name": "columnName",
          "in": "path",
          "required": true
        },
        {
          "schema": {
            "type": "string"
          },
          "in": "header",
          "name": "xc-password",
          "description": "Shared view password"
        }
      ],
      "get": {
        "summary": "",
        "operationId": "public-data-relation-list",
        "responses": {
          "200": {
            "description": "OK",
            "content": {
              "application/json": {
                "schema": {}
              }
            }
          }
        },
        "parameters": [
          {
            "schema": {
              "type": "string"
            },
            "in": "query",
            "name": "limit"
          },
          {
            "schema": {
              "type": "string"
            },
            "in": "query",
            "name": "offset"
          }
        ],
        "tags": [
          "Public"
        ],
        "description": ""
      }
    },
    "/api/v1/db/public/shared-view/{sharedViewUuid}/meta": {
      "parameters": [
        {
          "schema": {
            "type": "string"
          },
          "name": "sharedViewUuid",
          "in": "path",
          "required": true
        },
        {
          "schema": {
            "type": "string"
          },
          "in": "header",
          "name": "xc-password",
          "description": "Shared view password"
        }
      ],
      "get": {
        "summary": "",
        "operationId": "public-shared-view-meta-get",
        "responses": {
          "200": {
            "description": "OK",
            "content": {
              "application/json": {
                "schema": {
                  "type": "object",
                  "properties": {}
                }
              },
              "application/xml": {
                "schema": {}
              }
            }
          }
        },
        "tags": [
          "Public"
        ],
        "description": "",
        "parameters": []
      }
    },
    "/api/v1/db/public/shared-base/{sharedBaseUuid}/meta": {
      "parameters": [
        {
          "schema": {
            "type": "string"
          },
          "name": "sharedBaseUuid",
          "in": "path",
          "required": true
        }
      ],
      "get": {
        "summary": "",
        "operationId": "public-shared-base-get",
        "description": "Read project details",
        "parameters": [],
        "responses": {
          "200": {
            "description": "OK",
            "content": {
              "application/json": {
                "schema": {
                  "type": "object",
                  "properties": {
                    "project_id": {
                      "type": "string"
                    }
                  }
                }
              }
            }
          }
        },
        "tags": [
          "Public"
        ]
      }
    },

    "/api/v1/db/meta/audits/comments": {
      "parameters": [],
      "get": {
        "summary": "",
        "operationId": "utils-comment-list",
        "responses": {
          "201": {
            "description": "Created",
            "content": {
              "application/json": {
                "schema": {}
              }
            }
          }
        },
        "description": "",
        "parameters": [
          {
            "schema": {
              "type": "string"
            },
            "in": "query",
            "name": "row_id",
            "required": true
          },
          {
            "schema": {
              "type": "string"
            },
            "in": "query",
            "name": "fk_model_id",
            "required": true
          },
          {
            "schema": {
              "type": "boolean"
            },
            "in": "query",
            "name": "comments_only"
          }
        ],
        "tags": [
          "Utils"
        ]
      },
      "post": {
        "summary": "",
        "operationId": "utils-comment-row",
        "responses": {
          "200": {
            "description": "OK"
          }
        },
        "requestBody": {
          "content": {
            "application/json": {
              "schema": {
                "type": "object",
                "properties": {
                  "row_id": {
                    "type": "string"
                  },
                  "fk_model_id": {
                    "type": "string"
                  },
                  "comment": {
                    "type": "string"
                  }
                },
                "required": [
                  "row_id",
                  "fk_model_id",
                  "comment"
                ]
              }
            }
          }
        },
        "tags": [
          "Utils"
        ]
      }
    },
    "/api/v1/db/meta/audits/comments/count": {
      "parameters": [],
      "get": {
        "summary": "",
        "operationId": "utils-comment-count",
        "responses": {
          "201": {
            "description": "Created",
            "content": {
              "application/json": {
                "schema": {}
              }
            }
          }
        },
        "description": "",
        "parameters": [
          {
            "schema": {
              "type": "array"
            },
            "in": "query",
            "name": "ids",
            "required": true
          },
          {
            "schema": {
              "type": "string"
            },
            "in": "query",
            "name": "fk_model_id",
            "required": true
          }
        ],
        "tags": [
          "Utils"
        ]
      }
    },
    "/api/v1/db/meta/project/{projectId}/audits": {
      "parameters": [
        {
          "schema": {
            "type": "string"
          },
          "name": "projectId",
          "in": "path",
          "required": true
        }
      ],
      "get": {
        "summary": "",
        "operationId": "project-audit-list",
        "responses": {
          "200": {
            "description": "OK",
            "content": {
              "application/json": {
                "schema": {
                  "type": "object",
                  "properties": {
                    "list": {
                      "type": "array",
                      "uniqueItems": true,
                      "minItems": 1,
                      "items": {
                        "$ref": "#/components/schemas/Audit"
                      }
                    },
                    "pageInfo": {
                      "$ref": "#/components/schemas/Paginated"
                    }
                  },
                  "required": [
                    "list",
                    "pageInfo"
                  ]
                }
              }
            }
          }
        },
        "description": "",
        "parameters": [
          {
            "schema": {
              "type": "string"
            },
            "in": "query",
            "name": "offset"
          },
          {
            "schema": {
              "type": "string"
            },
            "in": "query",
            "name": "limit"
          }
        ],
        "tags": [
          "Project"
        ]
      }
    },
    "/api/v1/db/meta/audits/rows/{rowId}/update": {
      "parameters": [
        {
          "schema": {
            "type": "string"
          },
          "name": "rowId",
          "in": "path",
          "required": true
        }
      ],
      "post": {
        "summary": "",
        "operationId": "utils-audit-row-update",
        "responses": {
          "200": {
            "description": "OK"
          }
        },
        "tags": [
          "Utils"
        ],
        "requestBody": {
          "content": {
            "application/json": {
              "schema": {
                "type": "object",
                "properties": {
                  "fk_model_id": {
                    "type": "string"
                  },
                  "column_name": {
                    "type": "string"
                  },
                  "row_id": {
                    "type": "string"
                  },
                  "value": {
                    "type": "string"
                  },
                  "prev_value": {
                    "type": "string"
                  }
                }
              }
            }
          }
        }
      }
    },

    "/api/v1/db/meta/tables/{tableId}/hooks": {
      "parameters": [
        {
          "schema": {
            "type": "string"
          },
          "name": "tableId",
          "in": "path",
          "required": true
        }
      ],
      "get": {
        "summary": "",
        "operationId": "db-table-webhook-list",
        "responses": {
          "200": {
            "description": "OK",
            "content": {
              "application/json": {
                "schema": {
                  "type": "object",
                  "properties": {
                    "list": {
                      "type": "array",
                      "uniqueItems": true,
                      "minItems": 1,
                      "items": {
                        "$ref": "#/components/schemas/Hook"
                      }
                    },
                    "pageInfo": {
                      "$ref": "#/components/schemas/Paginated"
                    }
                  },
                  "required": [
                    "list",
                    "pageInfo"
                  ]
                }
              }
            }
          }
        },
        "description": "",
        "parameters": [],
        "tags": [
          "DB Table Webhook"
        ]
      },
      "post": {
        "summary": "",
        "operationId": "db-table-webhook-create",
        "responses": {
          "200": {
            "description": "OK",
            "content": {
              "application/json": {
                "schema": {
                  "$ref": "#/components/schemas/Audit"
                }
              }
            }
          }
        },
        "description": "",
        "requestBody": {
          "content": {
            "application/json": {
              "schema": {
                "$ref": "#/components/schemas/Audit"
              }
            }
          }
        },
        "tags": [
          "DB Table Webhook"
        ]
      }
    },
    "/api/v1/db/meta/tables/{tableId}/hooks/test": {
      "parameters": [
        {
          "schema": {
            "type": "string"
          },
          "name": "tableId",
          "in": "path",
          "required": true
        }
      ],
      "post": {
        "summary": "",
        "operationId": "db-table-webhook-test",
        "responses": {
          "200": {
            "description": "OK",
            "content": {
              "application/json": {
                "schema": {}
              }
            }
          }
        },
        "tags": [
          "DB Table Webhook"
        ],
        "requestBody": {
          "content": {
            "application/json": {
              "schema": {
                "type": "object",
                "properties": {
                  "payload": {
                    "type": "object",
                    "properties": {
                      "data": {},
                      "user": {}
                    }
                  },
                  "hook": {
                    "$ref": "#/components/schemas/Hook"
                  }
                }
              }
            }
          }
        }
      }
    },
    "/api/v1/db/meta/tables/{tableId}/hooks/samplePayload/{operation}": {
      "parameters": [
        {
          "schema": {
            "type": "string"
          },
          "name": "tableId",
          "in": "path",
          "required": true
        },
        {
          "schema": {
            "type": "string",
            "enum": [
              "update",
              "delete",
              "insert"
            ]
          },
          "name": "operation",
          "in": "path",
          "required": true
        }
      ],
      "get": {
        "summary": "",
        "operationId": "db-table-webhook-sample-payload-get",
        "responses": {
          "200": {
            "description": "OK",
            "content": {
              "application/json": {
                "schema": {
                  "type": "object",
                  "properties": {
                    "plugins": {
                      "type": "object",
                      "properties": {
                        "list": {
                          "type": "array",
                          "uniqueItems": true,
                          "minItems": 1,
                          "items": {
                            "$ref": "#/components/schemas/Plugin"
                          }
                        },
                        "pageInfo": {
                          "$ref": "#/components/schemas/Paginated"
                        }
                      },
                      "required": [
                        "list",
                        "pageInfo"
                      ]
                    }
                  }
                }
              }
            }
          }
        },
        "description": "",
        "parameters": [],
        "tags": [
          "DB Table Webhook"
        ]
      }
    },
    "/api/v1/db/meta/hooks/{hookId}": {
      "parameters": [
        {
          "schema": {
            "type": "string"
          },
          "name": "hookId",
          "in": "path",
          "required": true
        }
      ],
      "patch": {
        "summary": "",
        "operationId": "db-table-webhook-update",
        "responses": {
          "200": {
            "description": "OK",
            "content": {
              "application/json": {
                "schema": {
                  "$ref": "#/components/schemas/Hook"
                }
              }
            }
          }
        },
        "tags": [
          "DB Table Webhook"
        ],
        "requestBody": {
          "content": {
            "application/json": {
              "schema": {
                "$ref": "#/components/schemas/Hook"
              }
            }
          }
        }
      },
      "delete": {
        "summary": "",
        "operationId": "db-table-webhook-delete",
        "responses": {
          "200": {
            "description": "OK"
          }
        },
        "tags": [
          "DB Table Webhook"
        ]
      }
    },

    "/api/v1/db/meta/plugins": {
      "parameters": [],
      "get": {
        "summary": "",
        "operationId": "plugin-list",
        "responses": {
          "200": {
            "description": "OK",
            "content": {
              "application/json": {
                "schema": {
                  "type": "object",
                  "properties": {
                    "list": {
                      "type": "array",
                      "uniqueItems": true,
                      "minItems": 1,
                      "items": {
                        "$ref": "#/components/schemas/Plugin"
                      }
                    },
                    "pageInfo": {
                      "$ref": "#/components/schemas/Paginated"
                    }
                  }
                }
              }
            }
          }
        },
        "description": "",
        "parameters": [],
        "tags": [
          "Plugin"
        ]
      }
    },
    "/api/v1/db/meta/plugins/{pluginTitle}/status": {
      "parameters": [
        {
          "schema": {
            "type": "string"
          },
          "name": "pluginTitle",
          "in": "path",
          "required": true
        }
      ],
      "get": {
        "summary": "",
        "operationId": "plugin-status",
        "responses": {
          "200": {
            "description": "OK",
            "content": {
              "application/json": {
                "schema": {
                  "type": "boolean"
                }
              }
            }
          }
        },
        "description": "Check plugin is active or not",
        "parameters": [],
        "tags": [
          "Plugin"
        ]
      }
    },
    "/api/v1/db/meta/plugins/test": {
      "parameters": [],
      "post": {
        "summary": "",
        "operationId": "plugin-test",
        "responses": {
          "200": {
            "description": "OK",
            "content": {
              "application/json": {
                "schema": {}
              }
            }
          },
          "400": {
            "description": "Bad Request"
          },
          "401": {
            "description": "Unauthorized"
          }
        },
        "description": "",
        "parameters": [],
        "tags": [
          "Plugin"
        ],
        "requestBody": {
          "content": {
            "application/json": {
              "schema": {
                "type": "object",
                "properties": {
                  "id": {
                    "type": "string"
                  },
                  "title": {
                    "type": "string"
                  },
                  "input": {},
                  "category": {
                    "type": "string"
                  }
                }
              }
            }
          }
        }
      }
    },
    "/api/v1/db/meta/plugins/{pluginId}": {
      "parameters": [
        {
          "schema": {
            "type": "string"
          },
          "name": "pluginId",
          "in": "path",
          "required": true
        }
      ],
      "patch": {
        "summary": "",
        "operationId": "plugin-update",
        "responses": {
          "200": {
            "description": "OK",
            "content": {
              "application/json": {
                "schema": {
                  "$ref": "#/components/schemas/Plugin"
                }
              }
            }
          }
        },
        "tags": [
          "Plugin"
        ],
        "requestBody": {
          "content": {
            "application/json": {
              "schema": {
                "$ref": "#/components/schemas/Plugin"
              }
            }
          }
        }
      },
      "get": {
        "summary": "",
        "operationId": "plugin-read",
        "responses": {
          "200": {
            "description": "OK",
            "content": {
              "application/json": {
                "schema": {
                  "$ref": "#/components/schemas/Plugin"
                }
              }
            }
          }
        },
        "tags": [
          "Plugin"
        ]
      }
    },

    "/api/v1/db/meta/connection/test": {
      "parameters": [],
      "post": {
        "summary": "",
        "operationId": "utils-test-connection",
        "responses": {
          "200": {
            "description": "OK",
            "content": {
              "application/json": {
                "schema": {
                  "type": "object",
                  "properties": {
                    "code": {
                      "type": "number"
                    },
                    "message": {
                      "type": "string"
                    }
                  }
                }
              }
            }
          }
        },
        "tags": [
          "Utils"
        ],
        "requestBody": {
          "content": {
            "application/json": {
              "schema": {}
            }
          }
        },
        "description": ""
      }
    },
    "/api/v1/db/meta/nocodb/info": {
      "parameters": [],
      "get": {
        "summary": "",
        "operationId": "utils-app-info",
        "responses": {
          "200": {
            "description": "OK",
            "content": {
              "application/json": {
                "schema": {}
              }
            }
          }
        },
        "tags": [
          "Utils"
        ],
        "description": ""
      }
    },
    "/api/v1/db/meta/cache": {
      "get": {
        "summary": "Your GET endpoint",
        "tags": [
          "Utils"
        ],
        "responses": {},
        "operationId": "utils-cache-get",
        "description": "Get All K/V pairs in NocoCache"
      },
      "delete": {
        "summary": "",
        "operationId": "utils-cache-delete",
        "responses": {
          "200": {
            "description": "OK"
          }
        },
        "description": "Delete All K/V pairs in NocoCache",
        "tags": [
          "Utils"
        ]
      },
      "parameters": []
    },

    "/api/v1/db/meta/projects/{projectId}/api-tokens": {
      "get": {
        "summary": "Your GET endpoint",
        "tags": [
          "Api token"
        ],
        "responses": {
          "200": {
            "description": "OK",
            "content": {
              "application/json": {
                "schema": {
                  "type": "array",
                  "items": {
                    "$ref": "#/components/schemas/ApiToken"
                  }
                }
              }
            }
          }
        },
        "operationId": "api-token-list"
      },
      "post": {
        "summary": "",
        "operationId": "api-token-create",
        "responses": {
          "200": {
            "description": "OK"
          },
          "201": {
            "description": "Created",
            "content": {
              "application/json": {
                "schema": {
                  "$ref": "#/components/schemas/ApiToken"
                }
              }
            }
          }
        },
        "requestBody": {
          "content": {
            "application/json": {
              "schema": {
                "type": "object",
                "properties": {
                  "description": {
                    "type": "string"
                  }
                }
              }
            }
          }
        },
        "tags": [
          "Api token"
        ]
      },
      "parameters": [
        {
          "schema": {
            "type": "string"
          },
          "name": "projectId",
          "in": "path",
          "required": true
        }
      ]
    },
    "/api/v1/db/meta/projects/{projectId}/api-tokens/{token}": {
      "delete": {
        "summary": "",
        "operationId": "api-token-delete",
        "responses": {
          "200": {
            "description": "OK"
          }
        },
        "tags": [
          "Api token"
        ]
      },
      "parameters": [
        {
          "schema": {
            "type": "string"
          },
          "name": "projectId",
          "in": "path",
          "required": true
        },
        {
          "schema": {
            "type": "string"
          },
          "name": "token",
          "in": "path",
          "required": true
        }
      ]
    },

    "/api/v1/db/storage/upload": {
      "post": {
        "summary": "Attachment",
        "operationId": "storage-upload",
        "responses": {},
        "tags": [
          "Storage"
        ],
        "requestBody": {
          "content": {
            "multipart/form-data": {
              "schema": {
                "type": "object",
                "properties": {
                  "files": {},
                  "json": {
                    "type": "string"
                  }
                }
              }
            }
          },
          "description": ""
        },
        "parameters": [
          {
            "schema": {
              "type": "string"
            },
            "name": "path",
            "in": "query",
            "required": true
          }
        ]
      }
    }
  },
  "components": {
    "schemas": {
      "User": {
        "title": "User",
        "type": "object",
        "description": "",
        "examples": [
          {
            "id": 142,
            "firstName": "Alice",
            "lastName": "Smith",
            "email": "alice.smith@gmail.com",
            "dateOfBirth": "1997-10-31",
            "emailVerified": true,
            "signUpDate": "2019-08-24"
          }
        ],
        "x-internal": false,
        "properties": {
          "id": {
            "type": "integer",
            "description": "Unique identifier for the given user."
          },
          "firstname": {
            "type": "string"
          },
          "lastname": {
            "type": "string"
          },
          "email": {
            "type": "string",
            "format": "email"
          },
          "date_of_birth": {
            "type": "string",
            "format": "date",
            "example": "1997-10-31"
          },
          "email_verified": {
            "type": "boolean",
            "description": "Set to true if the user's email has been verified."
          },
          "createDate": {
            "type": "string",
            "format": "date",
            "description": "The date that the user was created."
          }
        },
        "required": [
          "id",
          "firstname",
          "lastname",
          "email",
          "email_verified"
        ]
      },
      "PageReqQueryParams": {
        "title": "PageReqQueryParams",
        "type": "object",
        "description": "",
        "x-internal": false,
        "properties": {
          "offset": {
            "type": "integer"
          },
          "limit": {
            "type": "integer"
          },
          "query": {
            "type": "string"
          }
        },
        "required": [
          "id",
          "firstname",
          "lastname",
          "email",
          "email_verified"
        ]
      },
      "UserList": {
        "description": "",
        "type": "object",
        "x-examples": {
          "example-1": {
            "bases": {
              "list": [
                {
                  "id": "string",
                  "project_id": "string",
                  "alias": "string",
                  "host": "string",
                  "port": 0,
                  "username": "string",
                  "password": "string",
                  "database": "string",
                  "url": "string",
                  "params": "string",
                  "type": "string",
                  "ssl": "string"
                }
              ],
              "pageInfo": {
                "pageSize": 0,
                "totalRows": 0,
                "sort": "string",
                "isFirstPage": true,
                "isLastPage": true
              }
            }
          }
        },
        "properties": {
          "users": {
            "type": "object",
            "required": [
              "list",
              "pageInfo"
            ],
            "properties": {
              "list": {
                "$ref": "#/components/schemas/User"
              },
              "pageInfo": {
                "$ref": "#/components/schemas/Paginated"
              }
            }
          }
        },
        "required": [
          "users"
        ]
      },
      "ProjectReq": {
        "title": "Project",
        "type": "object",
        "properties": {
          "title": {
            "type": "string"
          },
          "description": {
            "type": "string"
          },
          "color": {
            "type": "string"
          },
          "bases": {
            "type": "array",
            "items": {
              "$ref": "#/components/schemas/BaseReq"
            }
          }
        }
      },
      "Project": {
        "title": "Project",
        "type": "object",
        "properties": {
          "id": {
            "type": "string"
          },
          "title": {
            "type": "string"
          },
          "status": {
            "type": "string"
          },
          "description": {
            "type": "string"
          },
          "meta": {
            "type": [
              "string",
              "object"
            ]
          },
          "color": {
            "type": "string"
          },
          "deleted": {
            "type": [
              "string",
              "boolean"
            ]
          },
          "order": {
            "type": "number"
          },
          "bases": {
            "type": "array",
            "items": {
              "$ref": "#/components/schemas/Base"
            }
          },
          "is_meta": {
            "type": "boolean"
          },
          "prefix": {
            "type": "string"
          },
          "created_at": {},
          "updated_at": {},
          "slug": {
            "type": "string"
          }
        }
      },
      "ProjectList": {
        "description": "",
        "type": "object",
        "x-examples": {
          "example-1": {
            "bases": {
              "list": [
                {
                  "id": "string",
                  "project_id": "string",
                  "alias": "string",
                  "host": "string",
                  "port": 0,
                  "username": "string",
                  "password": "string",
                  "database": "string",
                  "url": "string",
                  "params": "string",
                  "type": "string",
                  "ssl": "string"
                }
              ],
              "pageInfo": {
                "pageSize": 0,
                "totalRows": 0,
                "sort": "string",
                "isFirstPage": true,
                "isLastPage": true
              }
            }
          }
        },
        "properties": {
          "list": {
            "type": "array",
            "uniqueItems": true,
            "minItems": 1,
            "items": {
              "$ref": "#/components/schemas/Project"
            }
          },
          "pageInfo": {
            "$ref": "#/components/schemas/Paginated"
          }
        },
        "": {
          "type": "string"
        }
      },
      "Base": {
        "title": "Base",
        "type": "object",
        "properties": {
          "id": {
            "type": "string"
          },
          "project_id": {
            "type": "string"
          },
          "alias": {
            "type": "string"
          },
          "type": {
            "type": "string"
          },
          "is_meta": {
            "type": "boolean",
            "readOnly": true
          },
          "config": {},
          "created_at": {},
          "updated_at": {},
          "inflection_column": {
            "type": "string"
          },
          "inflection_table": {
            "type": "string"
          }
        }
      },
      "BaseReq": {
        "title": "Base",
        "type": "object",
        "properties": {
          "id": {
            "type": "string"
          },
          "project_id": {
            "type": "string"
          },
          "alias": {
            "type": "string"
          },
          "type": {
            "type": "string"
          },
          "is_meta": {
            "type": "boolean",
            "readOnly": true
          },
          "config": {},
          "inflection_column": {
            "type": "string"
          },
          "inflection_table": {
            "type": "string"
          }
        }
      },
      "BaseList": {
        "description": "",
        "type": "object",
        "x-examples": {
          "example-1": {
            "bases": {
              "list": [
                {
                  "id": "string",
                  "project_id": "string",
                  "alias": "string",
                  "host": "string",
                  "port": 0,
                  "username": "string",
                  "password": "string",
                  "database": "string",
                  "url": "string",
                  "params": "string",
                  "type": "string",
                  "ssl": "string"
                }
              ],
              "pageInfo": {
                "pageSize": 0,
                "totalRows": 0,
                "sort": "string",
                "isFirstPage": true,
                "isLastPage": true
              }
            }
          }
        },
        "properties": {
          "bases": {
            "type": "object",
            "required": [
              "list",
              "pageInfo"
            ],
            "properties": {
              "list": {
                "type": "array",
                "uniqueItems": true,
                "minItems": 1,
                "items": {
                  "$ref": "#/components/schemas/Base"
                }
              },
              "pageInfo": {
                "$ref": "#/components/schemas/Paginated"
              }
            }
          }
        },
        "required": [
          "bases"
        ]
      },
      "Table": {
        "title": "Table",
        "type": "object",
        "examples": [
          {
            "id": "string",
            "fk_project_id": "string",
            "fk_base_id": "string",
            "title": "string",
            "alias": "string",
            "type": "string",
            "enabled": true,
            "parent_id": "string",
            "show_as": "string",
            "tags": "string",
            "pinned": true,
            "deleted": true,
            "order": 0,
            "column": [
              {
                "id": "string",
                "base_id": "string",
                "fk_model_id": "string",
                "title": "string",
                "alias": "string",
                "ui_data_type": "string",
                "data_type": "string",
                "numeric_precision": "string",
                "numeric_scale": "string",
                "character_maximum_length": "string",
                "column_ordinal_position": "string",
                "primary_key": true,
                "primary_value": true,
                "rqd": "string",
                "un": "string",
                "column_type": "string",
                "auto_increment": true,
                "unique": true,
                "column_default": "string",
                "column_comment": "string",
                "character_set_name": "string",
                "data_type_x": "string",
                "data_type_x_precision": "string",
                "data_type_x_scale": "string",
                "auto_update_timestamp": true,
                "deleted": true,
                "visible": true,
                "order": 0,
                "colOptions": {
                  "id": "string",
                  "type": "string",
                  "virtual": true,
                  "fk_column_id": "string",
                  "fk_child_column_id": "string",
                  "fk_parent_column_id": "string",
                  "fk_mm_model_id": "string",
                  "fk_mm_child_column_id": "string",
                  "fk_mm_parent_column_id": "string",
                  "ur": "string",
                  "dr": "string",
                  "fk_index_name": "string",
                  "deleted": "string",
                  "order": "string"
                }
              }
            ],
            "columnByIds": {}
          }
        ],
        "properties": {
          "id": {
            "type": "string"
          },
          "fk_project_id": {
            "type": "string"
          },
          "fk_base_id": {
            "type": "string"
          },
          "table_name": {
            "type": "string"
          },
          "title": {
            "type": "string"
          },
          "type": {
            "type": "string"
          },
          "enabled": {
            "type": "boolean"
          },
          "parent_id": {
            "type": "string"
          },
          "show_as": {
            "type": "string"
          },
          "tags": {
            "type": "string"
          },
          "pinned": {
            "type": "boolean"
          },
          "deleted": {
            "type": "boolean"
          },
          "order": {
            "type": "number"
          },
          "columns": {
            "type": "array",
            "items": {
              "$ref": "#/components/schemas/Column"
            }
          },
          "columnsById": {
            "type": "object"
          },
          "slug": {
            "type": "string"
          }
        },
        "required": [
          "table_name",
          "title"
        ]
      },
      "View": {
        "title": "Table",
        "type": "object",
        "examples": [
          {
            "id": "string",
            "fk_project_id": "string",
            "fk_base_id": "string",
            "title": "string",
            "alias": "string",
            "type": "string",
            "enabled": true,
            "parent_id": "string",
            "show_as": "string",
            "tags": "string",
            "pinned": true,
            "deleted": true,
            "order": 0,
            "column": [
              {
                "id": "string",
                "base_id": "string",
                "fk_model_id": "string",
                "title": "string",
                "alias": "string",
                "ui_data_type": "string",
                "data_type": "string",
                "numeric_precision": "string",
                "numeric_scale": "string",
                "character_maximum_length": "string",
                "column_ordinal_position": "string",
                "primary_key": true,
                "primary_value": true,
                "rqd": "string",
                "un": "string",
                "column_type": "string",
                "auto_increment": true,
                "unique": true,
                "column_default": "string",
                "column_comment": "string",
                "character_set_name": "string",
                "data_type_x": "string",
                "data_type_x_precision": "string",
                "data_type_x_scale": "string",
                "auto_update_timestamp": true,
                "deleted": true,
                "visible": true,
                "order": 0,
                "colOptions": {
                  "id": "string",
                  "type": "string",
                  "virtual": true,
                  "fk_column_id": "string",
                  "fk_child_column_id": "string",
                  "fk_parent_column_id": "string",
                  "fk_mm_model_id": "string",
                  "fk_mm_child_column_id": "string",
                  "fk_mm_parent_column_id": "string",
                  "ur": "string",
                  "dr": "string",
                  "fk_index_name": "string",
                  "deleted": "string",
                  "order": "string"
                }
              }
            ],
            "columnByIds": {}
          }
        ],
        "properties": {
          "id": {
            "type": "string"
          },
          "title": {
            "type": "string"
          },
          "deleted": {
            "type": "boolean"
          },
          "order": {
            "type": "number"
          },
          "fk_model_id": {
            "type": "string"
          },
          "slug": {
            "type": "string"
          }
        }
      },
      "TableInfo": {
        "title": "Table",
        "type": "object",
        "examples": [
          {
            "id": "string",
            "fk_project_id": "string",
            "fk_base_id": "string",
            "title": "string",
            "alias": "string",
            "type": "string",
            "enabled": "string",
            "parent_id": "string",
            "show_as": "string",
            "tags": "string",
            "pinned": true,
            "deleted": true,
            "order": 0,
            "column": [
              {
                "id": "string",
                "base_id": "string",
                "fk_model_id": "string",
                "title": "string",
                "alias": "string",
                "ui_data_type": "string",
                "data_type": "string",
                "numeric_precision": "string",
                "numeric_scale": "string",
                "character_maximum_length": "string",
                "column_ordinal_position": "string",
                "primary_key": "string",
                "primary_value": "string",
                "rqd": "string",
                "un": "string",
                "column_type": "string",
                "auto_increment": "string",
                "unique": "string",
                "column_default": "string",
                "column_comment": "string",
                "character_set_name": "string",
                "data_type_x": "string",
                "data_type_x_precision": "string",
                "data_type_x_scale": "string",
                "auto_update_timestamp": true,
                "deleted": true,
                "visible": true,
                "order": 0,
                "colOptions": {
                  "id": "string",
                  "type": "string",
                  "virtual": true,
                  "fk_column_id": "string",
                  "fk_child_column_id": "string",
                  "fk_parent_column_id": "string",
                  "fk_mm_model_id": "string",
                  "fk_mm_child_column_id": "string",
                  "fk_mm_parent_column_id": "string",
                  "ur": "string",
                  "dr": "string",
                  "fk_index_name": "string",
                  "deleted": "string",
                  "order": "string"
                }
              }
            ],
            "filters": [
              {
                "id": "string",
                "fk_model_id": "string",
                "fk_column_id": "string",
                "logical_op": "string",
                "comparison_op": "string",
                "value": "string",
                "is_group": true,
                "children": [
                  {}
                ]
              }
            ],
            "sort": [
              {
                "id": "string",
                "fk_model_id": "string",
                "fk_column_id": "string",
                "direction": "string",
                "order": 0
              }
            ]
          }
        ],
        "properties": {
          "id": {
            "type": "string"
          },
          "fk_project_id": {
            "type": "string"
          },
          "fk_base_id": {
            "type": "string"
          },
          "title": {
            "type": "string"
          },
          "table_nameme": {
            "type": "string"
          },
          "type": {
            "type": "string"
          },
          "enabled": {
            "type": "string"
          },
          "parent_id": {
            "type": "string"
          },
          "show_as": {
            "type": "string"
          },
          "tags": {
            "type": "string"
          },
          "pinned": {
            "type": "boolean"
          },
          "deleted": {
            "type": "boolean"
          },
          "order": {
            "type": "number"
          },
          "column": {
            "type": "array",
            "items": {
              "$ref": "#/components/schemas/Column"
            }
          },
          "filters": {
            "type": "array",
            "items": {
              "$ref": "#/components/schemas/Filter"
            }
          },
          "sort": {
            "type": "array",
            "items": {
              "$ref": "#/components/schemas/Sort"
            }
          }
        },
        "required": [
          "title",
          "table_nameme"
        ]
      },
      "TableReq": {
        "title": "Table",
        "type": "object",
        "properties": {
          "id": {
            "type": "string"
          },
          "fk_project_id": {
            "type": "string"
          },
          "fk_base_id": {
            "type": "string"
          },
          "table_name": {
            "type": "string"
          },
          "title": {
            "type": "string"
          },
          "type": {
            "type": "string"
          },
          "enabled": {
            "type": "string"
          },
          "parent_id": {
            "type": "string"
          },
          "show_as": {
            "type": "string"
          },
          "tags": {
            "type": "string"
          },
          "pinned": {
            "type": "boolean"
          },
          "deleted": {
            "type": "boolean"
          },
          "order": {
            "type": "number"
          },
          "columns": {
            "type": "array",
            "items": {
              "$ref": "#/components/schemas/Column"
            }
          }
        },
        "required": [
          "table_name",
          "title"
        ]
      },
      "TableList": {
        "description": "",
        "type": "object",
        "x-examples": {
          "example-1": {
            "bases": {
              "list": [
                {
                  "id": "string",
                  "project_id": "string",
                  "alias": "string",
                  "host": "string",
                  "port": 0,
                  "username": "string",
                  "password": "string",
                  "database": "string",
                  "url": "string",
                  "params": "string",
                  "type": "string",
                  "ssl": "string"
                }
              ],
              "pageInfo": {
                "pageSize": 0,
                "totalRows": 0,
                "sort": "string",
                "isFirstPage": true,
                "isLastPage": true
              }
            }
          }
        },
        "properties": {
          "list": {
            "type": "array",
            "uniqueItems": true,
            "minItems": 1,
            "items": {
              "$ref": "#/components/schemas/Table"
            }
          },
          "pageInfo": {
            "$ref": "#/components/schemas/Paginated"
          }
        },
        "required": [
          "tables"
        ]
      },
      "Filter": {
        "type": "object",
        "title": "Filter",
        "properties": {
          "id": {
            "type": "string"
          },
          "fk_model_id": {
            "type": "string"
          },
          "fk_column_id": {
            "type": "string"
          },
          "logical_op": {
            "type": "string"
          },
          "comparison_op": {
            "type": "string"
          },
          "value": {
            "type": [
              "string",
              "number",
              "integer",
              "boolean",
              "null"
            ]
          },
          "is_group": {
            "type": "boolean"
          },
          "children": {
            "type": "array",
            "items": {
              "$ref": "#/components/schemas/Filter"
            }
          },
          "project_id": {
            "type": "string",
            "readOnly": true
          },
          "base_id": {
            "type": "string",
            "readOnly": true
          },
          "fk_parent_id": {
            "type": "string"
          },
          "fk_view_id": {
            "type": "string"
          },
          "fk_hook_id": {
            "type": "string"
          }
        },
        "readOnly": true
      },
      "FilterList": {
        "description": "",
        "type": "object",
        "x-examples": {
          "example-1": {
            "bases": {
              "list": [
                {
                  "id": "string",
                  "project_id": "string",
                  "alias": "string",
                  "host": "string",
                  "port": 0,
                  "username": "string",
                  "password": "string",
                  "database": "string",
                  "url": "string",
                  "params": "string",
                  "type": "string",
                  "ssl": "string"
                }
              ],
              "pageInfo": {
                "pageSize": 0,
                "totalRows": 0,
                "sort": "string",
                "isFirstPage": true,
                "isLastPage": true
              }
            }
          }
        },
        "properties": {
          "filters": {
            "type": "object",
            "required": [
              "list"
            ],
            "properties": {
              "list": {
                "type": "array",
                "uniqueItems": true,
                "minItems": 1,
                "items": {
                  "$ref": "#/components/schemas/Filter"
                }
              }
            }
          }
        },
        "required": [
          "filters"
        ]
      },
      "Sort": {
        "title": "Sort",
        "type": "object",
        "properties": {
          "id": {
            "type": "string"
          },
          "fk_model_id": {
            "type": "string"
          },
          "fk_column_id": {
            "type": "string"
          },
          "direction": {
            "type": "string"
          },
          "order": {
            "type": "number"
          },
          "project_id": {
            "type": "string",
            "readOnly": true
          },
          "base_id": {
            "type": "string",
            "readOnly": true
          }
        }
      },
      "SortList": {
        "description": "",
        "type": "object",
        "x-examples": {
          "example-1": {
            "bases": {
              "list": [
                {
                  "id": "string",
                  "project_id": "string",
                  "alias": "string",
                  "host": "string",
                  "port": 0,
                  "username": "string",
                  "password": "string",
                  "database": "string",
                  "url": "string",
                  "params": "string",
                  "type": "string",
                  "ssl": "string"
                }
              ],
              "pageInfo": {
                "pageSize": 0,
                "totalRows": 0,
                "sort": "string",
                "isFirstPage": true,
                "isLastPage": true
              }
            }
          }
        },
        "properties": {
          "sorts": {
            "type": "object",
            "required": [
              "list"
            ],
            "properties": {
              "list": {
                "type": "array",
                "uniqueItems": true,
                "minItems": 1,
                "items": {
                  "$ref": "#/components/schemas/SharedView"
                }
              }
            }
          }
        },
        "required": [
          "sorts"
        ]
      },
      "Column": {
        "title": "Column",
        "type": "object",
        "properties": {
          "id": {
            "type": "string"
          },
          "base_id": {
            "type": "string"
          },
          "fk_model_id": {
            "type": "string"
          },
          "title": {
            "type": "string"
          },
          "uidt": {
            "type": "string"
          },
          "dt": {
            "type": "string"
          },
          "np": {
            "type": "string"
          },
          "ns": {
            "type": "string"
          },
          "clen": {
            "type": [
              "string",
              "integer"
            ]
          },
          "cop": {
            "type": "string"
          },
          "pk": {
            "type": "boolean"
          },
          "pv": {
            "type": "boolean"
          },
          "rqd": {
            "type": "boolean"
          },
          "column_name": {
            "type": "string"
          },
          "un": {
            "type": "boolean"
          },
          "ct": {
            "type": "string"
          },
          "ai": {
            "type": "boolean"
          },
          "unique": {
            "type": "boolean"
          },
          "cdf": {
            "type": "string"
          },
          "cc": {
            "type": "string"
          },
          "csn": {
            "type": "string"
          },
          "dtx": {
            "type": "string"
          },
          "dtxp": {
            "type": "string"
          },
          "dtxs": {
            "type": "string"
          },
          "au": {
            "type": "boolean"
          },
          "deleted": {
            "type": "boolean"
          },
          "visible": {
            "type": "boolean"
          },
          "order": {
            "type": "number"
          },
          "colOptions": {
            "oneOf": [
              {
                "$ref": "#/components/schemas/LinkToAnotherRecord"
              },
              {
                "$ref": "#/components/schemas/Formula"
              },
              {
                "$ref": "#/components/schemas/Rollup"
              },
              {
                "$ref": "#/components/schemas/Lookup"
              },
              {
                "type": "array",
                "items": {
                  "$ref": "#/components/schemas/SelectOptions"
                }
              },
              {
                "type": "object"
              }
            ]
          }
        },
        "required": [
          "uidt"
        ]
      },
      "ColumnList": {
        "description": "",
        "type": "object",
        "x-examples": {
          "example-1": {
            "bases": {
              "list": [
                {
                  "id": "string",
                  "project_id": "string",
                  "alias": "string",
                  "host": "string",
                  "port": 0,
                  "username": "string",
                  "password": "string",
                  "database": "string",
                  "url": "string",
                  "params": "string",
                  "type": "string",
                  "ssl": "string"
                }
              ],
              "pageInfo": {
                "pageSize": 0,
                "totalRows": 0,
                "sort": "string",
                "isFirstPage": true,
                "isLastPage": true
              }
            }
          }
        },
        "properties": {
          "columns": {
            "type": "object",
            "required": [
              "list"
            ],
            "properties": {
              "list": {
                "type": "array",
                "uniqueItems": true,
                "minItems": 1,
                "items": {
                  "$ref": "#/components/schemas/Column"
                }
              }
            }
          }
        },
        "required": [
          "columns"
        ]
      },
      "LinkToAnotherRecord": {
        "title": "LinkToAnotherRecord",
        "type": "object",
        "properties": {
          "id": {
            "type": "string"
          },
          "type": {
            "type": "string"
          },
          "virtual": {
            "type": "boolean"
          },
          "fk_column_id": {
            "type": "string"
          },
          "fk_child_column_id": {
            "type": "string"
          },
          "fk_parent_column_id": {
            "type": "string"
          },
          "fk_mm_model_id": {
            "type": "string"
          },
          "fk_related_model_id": {
            "type": "string"
          },
          "fk_mm_child_column_id": {
            "type": "string"
          },
          "fk_mm_parent_column_id": {
            "type": "string"
          },
          "ur": {
            "type": "string"
          },
          "dr": {
            "type": "string"
          },
          "fk_index_name": {
            "type": "string"
          },
          "deleted": {
            "type": "string"
          },
          "order": {
            "type": "string"
          }
        }
      },
      "Lookup": {
        "title": "Lookup",
        "type": "object",
        "properties": {
          "id": {
            "type": "string"
          },
          "type": {
            "type": "string"
          },
          "virtual": {
            "type": "boolean"
          },
          "fk_column_id": {
            "type": "string"
          },
          "fk_relation_column_id": {
            "type": "string"
          },
          "fk_lookup_column_id": {
            "type": "string"
          },
          "deleted": {
            "type": "string"
          },
          "order": {
            "type": "string"
          }
        }
      },
      "Rollup": {
        "title": "Rollup",
        "type": "object",
        "properties": {
          "id": {
            "type": "string"
          },
          "type": {
            "type": "string"
          },
          "virtual": {
            "type": "boolean"
          },
          "fk_column_id": {
            "type": "string"
          },
          "fk_relation_column_id": {
            "type": "string"
          },
          "fk_rollup_column_id": {
            "type": "string"
          },
          "rollup_function": {
            "type": "string"
          },
          "deleted": {
            "type": "string"
          },
          "order": {
            "type": "string"
          }
        }
      },
      "Formula": {
        "title": "Lookup",
        "type": "object",
        "properties": {
          "id": {
            "type": "string"
          },
          "type": {
            "type": "string"
          },
          "virtual": {
            "type": "boolean"
          },
          "fk_column_id": {
            "type": "string"
          },
          "formula": {
            "type": "string"
          },
          "deleted": {
            "type": "string"
          },
          "order": {
            "type": "string"
          }
        }
      },
      "SelectOptions": {
        "title": "SelectOptions",
        "type": "object",
        "properties": {
          "id": {
            "type": "string"
          },
          "type": {
            "type": "string"
          },
          "virtual": {
            "type": "boolean"
          },
          "fk_column_id": {
            "type": "string"
          },
          "title": {
            "type": "string"
          },
          "color": {
            "type": "string"
          },
          "order": {
            "type": "number"
          }
        },
        "examples": [
          {
            "id": "string",
            "type": "string",
            "virtual": true,
            "fk_column_id": "string",
            "title": "string",
            "color": "string",
            "order": 0
          }
        ]
      },
      "Grid": {
        "title": "Grid",
        "type": "object",
        "properties": {
          "id": {
            "type": "string"
          },
          "title": {
            "type": "string"
          },
          "alias": {
            "type": "string"
          },
          "deleted": {
            "type": "boolean"
          },
          "order": {
            "type": "number"
          }
        },
        "description": ""
      },
      "Gallery": {
        "title": "Gallery",
        "type": "object",
        "description": "",
        "properties": {
          "fk_view_id": {
            "type": "string"
          },
          "title": {
            "type": "string"
          },
          "alias": {
            "type": "string"
          },
          "deleted": {
            "type": "boolean"
          },
          "order": {
            "type": "number"
          },
          "next_enabled": {
            "type": "boolean"
          },
          "prev_enabled": {
            "type": "boolean"
          },
          "cover_image_idx": {
            "type": "integer"
          },
          "cover_image": {
            "type": "string"
          },
          "restrict_types": {
            "type": "string"
          },
          "restrict_size": {
            "type": "string"
          },
          "restrict_number": {
            "type": "string"
          },
          "columns": {
            "type": "array",
            "items": {
              "$ref": "#/components/schemas/GalleryColumn"
            }
          },
          "fk_model_id": {
            "type": "string"
          },
          "fk_cover_image_col_id": {
            "type": "string"
          }
        }
      },
      "GalleryColumn": {
        "title": "GalleryColumn",
        "type": "object",
        "description": "",
        "properties": {
          "id": {
            "type": "string"
          },
          "label": {
            "type": "string"
          },
          "help": {
            "type": "string"
          },
          "fk_col_id": {
            "type": "string"
          },
          "fk_gallery_id": {
            "type": "string"
          }
        }
      },
      "GridColumn": {
        "title": "GalleryColumn",
        "type": "object",
        "description": "",
        "properties": {
          "id": {
            "type": "string"
          },
          "label": {
            "type": "string"
          },
          "help": {
            "type": "string"
          },
          "fk_column_id": {
            "type": "string"
          },
          "fk_gallery_id": {
            "type": "string"
          },
          "width": {
            "type": "string"
          }
        }
      },
      "KanbanColumn": {
        "title": "KanbanColumn",
        "type": "object",
        "description": "",
        "properties": {
          "id": {
            "type": "string"
          },
          "label": {
            "type": "string"
          },
          "help": {
            "type": "string"
          },
          "fk_column_id": {
            "type": "string"
          },
          "fk_kanban_id": {
            "type": "string"
          }
        }
      },
      "Kanban": {
        "title": "Kanban",
        "type": "object",
        "description": "",
        "properties": {
          "id": {
            "type": "string"
          },
          "title": {
            "type": "string"
          },
          "alias": {
            "type": "string"
          },
          "public": {
            "type": "boolean"
          },
          "password": {
            "type": "string"
          },
          "columns": {
            "type": "array",
            "items": {
              "$ref": "#/components/schemas/KanbanColumn"
            }
          },
          "fk_model_id": {
            "type": "string"
          }
        }
      },
      "Form": {
        "title": "Form",
        "type": "object",
        "description": "",
        "properties": {
          "id": {
            "type": "string"
          },
          "title": {
            "type": "string"
          },
          "heading": {
            "type": "string"
          },
          "subheading": {
            "type": "string"
          },
          "sucess_msg": {
            "type": "string"
          },
          "redirect_url": {
            "type": "string"
          },
          "redirect_after_secs": {
            "type": "string"
          },
          "email": {
            "type": "string"
          },
          "banner_image_url": {
            "type": "string"
          },
          "logo_url": {
            "type": "string"
          },
          "submit_another_form": {
            "type": "boolean"
          },
          "columns": {
            "type": "array",
            "items": {
              "$ref": "#/components/schemas/FormColumn"
            }
          },
          "fk_model_id": {
            "type": "string"
          }
        }
      },
      "FormColumn": {
        "description": "",
        "type": "object",
        "x-examples": {
          "example-1": {
            "_cn": "first_name",
            "alias": "first_name",
            "fk_column_id": "cl_yvyhsl9u81tokc",
            "id": "fvc_8z1i7t8aswkqxx",
            "fk_view_id": "vw_s1pf4umdnikoyn",
            "uuid": null,
            "label": "dsdsds",
            "help": null,
            "required": false,
            "show": 1,
            "order": 1,
            "created_at": "2022-02-15 12:39:04",
            "updated_at": "2022-02-15 12:39:16",
            "description": "dsdsdsdsd"
          }
        },
        "properties": {
          "fk_column_id": {
            "type": "string",
            "minLength": 1
          },
          "id": {
            "type": "string",
            "minLength": 1
          },
          "fk_view_id": {
            "type": "string",
            "minLength": 1
          },
          "uuid": {},
          "label": {
            "type": "string",
            "minLength": 1
          },
          "help": {},
          "required": {
            "type": "boolean"
          },
          "show": {
            "type": "boolean"
          },
          "order": {
            "type": "number"
          },
          "created_at": {
            "type": "string",
            "minLength": 1
          },
          "updated_at": {
            "type": "string",
            "minLength": 1
          },
          "description": {
            "type": "string",
            "minLength": 1
          }
        }
      },
      "Paginated": {
        "title": "Paginated",
        "type": "object",
        "properties": {
          "pageSize": {
            "type": "integer"
          },
          "totalRows": {
            "type": "integer"
          },
          "sort": {
            "type": [
              "string",
              "array"
            ],
            "items": {
              "$ref": "#/components/schemas/Sort"
            }
          },
          "isFirstPage": {
            "type": "boolean"
          },
          "isLastPage": {
            "type": "boolean"
          },
          "page": {
            "type": "number"
          }
        }
      },
      "HookList": {
        "description": "",
        "type": "object",
        "x-examples": {
          "example-1": {
            "bases": {
              "list": [
                {
                  "id": "string",
                  "project_id": "string",
                  "alias": "string",
                  "host": "string",
                  "port": 0,
                  "username": "string",
                  "password": "string",
                  "database": "string",
                  "url": "string",
                  "params": "string",
                  "type": "string",
                  "ssl": "string"
                }
              ],
              "pageInfo": {
                "pageSize": 0,
                "totalRows": 0,
                "sort": "string",
                "isFirstPage": true,
                "isLastPage": true
              }
            }
          }
        },
        "properties": {
          "list": {
            "type": "array",
            "uniqueItems": true,
            "minItems": 1,
            "items": {
              "type": "object"
            }
          },
          "pageInfo": {
            "$ref": "#/components/schemas/Paginated"
          }
        }
      },
      "SharedView": {
        "title": "SharedView",
        "type": "object",
        "properties": {
          "id": {
            "type": "string"
          },
          "fk_view_id": {
            "type": "string"
          },
          "password": {
            "type": "string"
          },
          "deleted": {
            "type": "string"
          }
        }
      },
      "SharedViewList": {
        "description": "",
        "type": "object",
        "x-examples": {
          "example-1": {
            "bases": {
              "list": [
                {
                  "id": "string",
                  "project_id": "string",
                  "alias": "string",
                  "host": "string",
                  "port": 0,
                  "username": "string",
                  "password": "string",
                  "database": "string",
                  "url": "string",
                  "params": "string",
                  "type": "string",
                  "ssl": "string"
                }
              ],
              "pageInfo": {
                "pageSize": 0,
                "totalRows": 0,
                "sort": "string",
                "isFirstPage": true,
                "isLastPage": true
              }
            }
          }
        },
        "properties": {
          "list": {
            "type": "array",
            "uniqueItems": true,
            "minItems": 1,
            "items": {
              "$ref": "#/components/schemas/SharedView"
            }
          },
          "pageInfo": {
            "$ref": "#/components/schemas/Paginated"
          }
        }
      },
      "ViewList": {
        "description": "",
        "type": "object",
        "x-examples": {
          "example-1": {
            "bases": {
              "list": [
                {
                  "id": "string",
                  "project_id": "string",
                  "alias": "string",
                  "host": "string",
                  "port": 0,
                  "username": "string",
                  "password": "string",
                  "database": "string",
                  "url": "string",
                  "params": "string",
                  "type": "string",
                  "ssl": "string"
                }
              ],
              "pageInfo": {
                "pageSize": 0,
                "totalRows": 0,
                "sort": "string",
                "isFirstPage": true,
                "isLastPage": true
              }
            }
          }
        },
        "properties": {
          "list": {
            "oneOf": [
              {
                "$ref": "#/components/schemas/Grid"
              },
              {
                "$ref": "#/components/schemas/Form"
              },
              {
                "$ref": "#/components/schemas/Kanban"
              },
              {
                "$ref": "#/components/schemas/Gallery"
              }
            ]
          },
          "pageInfo": {
            "$ref": "#/components/schemas/Paginated"
          }
        },
        "required": [
          "views"
        ],
        "title": ""
      },
      "Attachment": {
        "title": "Attachment",
        "type": "object",
        "properties": {
          "url": {
            "type": "string"
          },
          "title": {
            "type": "string"
          },
          "mimetype": {
            "type": "string"
          },
          "size": {
            "type": "string"
          },
          "icon": {
            "type": "string"
          }
        }
      },
      "Webhook": {
        "title": "Webhook",
        "type": "object",
        "properties": {
          "id": {
            "type": "string"
          },
          "title": {
            "type": "string"
          },
          "type": {
            "type": "string"
          }
        }
      },
      "Audit": {
        "title": "AuditType",
        "type": "object",
        "properties": {
          "id": {
            "type": "string"
          },
          "user": {
            "type": "string"
          },
          "ip": {
            "type": "string"
          },
          "base_id": {
            "type": "string"
          },
          "project_id": {
            "type": "string"
          },
          "fk_model_id": {
            "type": "string"
          },
          "row_id": {
            "type": "string"
          },
          "op_type": {
            "type": "string"
          },
          "op_sub_type": {
            "type": "string"
          },
          "status": {
            "type": "string"
          },
          "description": {
            "type": "string"
          },
          "details": {
            "type": "string"
          }
        }
      },
      "Hook": {
        "title": "AuditType",
        "type": "object",
        "properties": {
          "id": {
            "type": "string"
          },
          "fk_model_id": {
            "type": "string"
          },
          "title": {
            "type": "string"
          },
          "description": {
            "type": "string"
          },
          "env": {
            "type": "string"
          },
          "type": {
            "type": "string"
          },
          "event": {
            "type": "string",
            "enum": [
              "After",
              "Before"
            ]
          },
          "operation": {
            "type": "string",
            "enum": [
              "insert",
              "delete",
              "update"
            ]
          },
          "async": {
            "type": "boolean"
          },
          "payload": {
            "type": "string"
          },
          "url": {
            "type": "string"
          },
          "headers": {
            "type": "string"
          },
          "condition": {
            "type": "boolean"
          },
          "notification": {
            "type": "string"
          },
          "retries": {
            "type": "number"
          },
          "retry_interval": {
            "type": "number"
          },
          "timeout": {
            "type": "number"
          },
          "active": {
            "type": "boolean"
          }
        }
      },
      "Plugin": {
        "title": "Plugin",
        "type": "object",
        "properties": {
          "id": {
            "type": "string"
          },
          "title": {
            "type": "string"
          },
          "description": {
            "type": "string"
          },
          "active": {
            "type": "boolean"
          },
          "rating": {
            "type": "number"
          },
          "version": {
            "type": "string"
          },
          "docs": {
            "type": "string"
          },
          "status": {
            "type": "string"
          },
          "status_details": {
            "type": "string"
          },
          "logo": {
            "type": "string"
          },
          "icon": {
            "type": "string"
          },
          "tags": {
            "type": "string"
          },
          "category": {
            "type": "string"
          },
          "input_schema": {
            "type": "string"
          },
          "input": {
            "type": "string"
          },
          "creator": {
            "type": "string"
          },
          "creator_website": {
            "type": "string"
          },
          "price": {
            "type": "string"
          }
        }
      },
      "ModelRoleVisibility": {
        "title": "ModelRoleVisibility",
        "type": "object",
        "properties": {
          "id": {
            "type": "string"
          },
          "project_id": {
            "type": "string"
          },
          "base_id": {
            "type": "string"
          },
          "fk_model_id": {
            "type": "string"
          },
          "fk_view_id": {
            "type": "string"
          },
          "role": {
            "type": "string"
          },
          "disabled": {
            "type": "boolean"
          }
        }
      },
      "ApiToken": {
        "title": "ApiToken",
        "type": "object",
        "properties": {
          "id": {
            "type": "string"
          },
          "token": {
            "type": "string"
          },
          "description": {
            "type": "string"
          }
        }
      },
      "HookLog": {
        "title": "ApiToken",
        "type": "object",
        "properties": {
          "id": {
            "type": "string"
          },
          "base_id": {
            "type": "string"
          },
          "project_id": {
            "type": "string"
          },
          "fk_hook_id": {
            "type": "string"
          },
          "type": {
            "type": "string"
          },
          "event": {
            "type": "string"
          },
          "operation": {
            "type": "string"
          },
          "test_call": {
            "type": "boolean"
          },
          "payload": {
            "type": "string"
          },
          "conditions": {
            "type": "string"
          },
          "notifications": {
            "type": "string"
          },
          "error_code": {
            "type": "string"
          },
          "error_message": {
            "type": "string"
          },
          "error": {
            "type": "string"
          },
          "execution_time": {
            "type": "string"
          },
          "response": {
            "type": "string"
          },
          "triggered_by": {
            "type": "string"
          },
          "created_at": {
            "type": "string"
          },
          "updated_at": {
            "type": "string"
          }
        }
      },
      "ColumnReq": {
        "oneOf": [
          {
            "properties": {
              "uidt": {
                "type": "string",
                "enum": [
                  "ID",
                  "SingleLineText",
                  "LongText",
                  "Attachment",
                  "Checkbox",
                  "MultiSelect",
                  "SingleSelect",
                  "Collaborator",
                  "Date",
                  "Year",
                  "Time",
                  "PhoneNumber",
                  "Email",
                  "URL",
                  "Number",
                  "Decimal",
                  "Currency",
                  "Percent",
                  "Duration",
                  "Rating",
                  "Count",
                  "DateTime",
                  "CreateTime",
                  "LastModifiedTime",
                  "AutoNumber",
                  "Geometry",
                  "JSON",
                  "SpecificDBType",
                  "Barcode",
                  "Button"
                ]
              },
              "id": {
                "type": "string"
              },
              "base_id": {
                "type": "string"
              },
              "fk_model_id": {
                "type": "string"
              },
              "title": {
                "type": "string"
              },
              "dt": {
                "type": "string"
              },
              "np": {
                "type": "string"
              },
              "ns": {
                "type": "string"
              },
              "clen": {
                "type": [
                  "string",
                  "integer"
                ]
              },
              "cop": {
                "type": "string"
              },
              "pk": {
                "type": "boolean"
              },
              "pv": {
                "type": "boolean"
              },
              "rqd": {
                "type": "boolean"
              },
              "column_name": {
                "type": "string"
              },
              "un": {
                "type": "boolean"
              },
              "ct": {
                "type": "string"
              },
              "ai": {
                "type": "boolean"
              },
              "unique": {
                "type": "boolean"
              },
              "cdf": {
                "type": "string"
              },
              "cc": {
                "type": "string"
              },
              "csn": {
                "type": "string"
              },
              "dtx": {
                "type": "string"
              },
              "dtxp": {
                "type": "string"
              },
              "dtxs": {
                "type": "string"
              },
              "au": {
                "type": "boolean"
              },
              "": {
                "type": "string"
              }
            }
          },
          {
            "properties": {
              "uidt": {
                "type": "string",
                "enum": [
                  "LinkToAnotherRecord"
                ]
              },
              "title": {
                "type": "string"
              },
              "parentId": {
                "type": "string"
              },
              "childId": {
                "type": "string"
              },
              "type": {
                "type": "string",
                "enum": [
                  "hm",
                  "bt",
                  "mm"
                ]
              }
            },
            "required": [
              "uidt",
              "title",
              "parentId",
              "childId",
              "type"
            ]
          },
          {
            "properties": {
              "uidt": {
                "type": "string",
                "enum": [
                  "Rollup"
                ]
              },
              "title": {
                "type": "string"
              },
              "fk_relation_column_id": {
                "type": "string"
              },
              "fk_rollup_column_id": {
                "type": "string"
              },
              "rollup_function": {
                "type": "string"
              }
            }
          },
          {
            "properties": {
              "uidt": {
                "type": "string",
                "enum": [
                  "Lookup"
                ]
              },
              "title": {
                "type": "string"
              },
              "fk_relation_column_id": {
                "type": "string"
              },
              "fk_lookup_column_id": {
                "type": "string"
              }
            }
          },
          {
            "properties": {
              "uidt": {
                "type": "string"
              },
              "formula_raw": {
                "type": "string"
              },
              "formula": {
                "type": "string"
              },
              "title": {
                "type": "string"
              }
            }
          }
        ],
        "description": "",
        "type": "object"
      }
    },
    "requestBodies": {
      "Signup": {
        "content": {
          "application/json": {
            "schema": {
              "description": "",
              "type": "object",
              "x-examples": {
                "example-1": {
                  "email": true
                }
              },
              "properties": {
                "email": {
                  "type": "string"
                },
                "password": {
                  "type": "string"
                }
              }
            }
          },
          "application/xml": {
            "schema": {
              "type": "object",
              "properties": {}
            }
          }
        }
      },
      "ProjectCreate": {
        "content": {
          "application/json": {
            "schema": {
              "anyOf": [
                {
                  "$ref": "#/components/schemas/ProjectReq"
                },
                {
                  "type": "object",
                  "properties": {
                    "external": {
                      "type": "boolean",
                      "default": false
                    }
                  }
                }
              ]
            },
            "examples": {
              "example-1": {
                "value": {
                  "id": "string",
                  "title": "string",
                  "status": "string",
                  "description": "string",
                  "meta": "string",
                  "color": "string",
                  "deleted": "string",
                  "order": 0,
                  "bases": [
                    {
                      "id": "string",
                      "project_id": "string",
                      "alias": "string",
                      "host": "string",
                      "port": 0,
                      "username": "string",
                      "password": "string",
                      "database": "string",
                      "url": "string",
                      "params": "string",
                      "type": "string",
                      "ssl": "string"
                    }
                  ]
                }
              }
            }
          }
        }
      },
      "BaseCreate": {
        "content": {
          "application/json": {
            "schema": {
              "type": "object"
            }
          }
        }
      },
      "TableCreate": {
        "content": {
          "application/json": {
            "schema": {
              "type": "object"
            }
          }
        }
      },
      "ColumnCreate": {
        "content": {
          "application/json": {
            "schema": {
              "type": "object"
            }
          }
        }
      },
      "ViewCreate": {
        "content": {
          "application/json": {
            "schema": {
              "type": "object"
            }
          }
        }
      },
      "SortCreate": {
        "content": {
          "application/json": {
            "schema": {
              "type": "object"
            }
          }
        }
      },
      "SharedViewCreate": {
        "content": {
          "application/json": {
            "schema": {
              "type": "object"
            }
          }
        }
      },
      "HookCreate": {
        "content": {
          "application/json": {
            "schema": {
              "type": "object"
            }
          }
        }
      },
      "ProjectUpdate": {
        "content": {
          "application/json": {
            "schema": {
              "$ref": "#/components/schemas/ProjectReq"
            }
          }
        }
      },
      "BaseUpdate": {
        "content": {
          "application/json": {
            "schema": {
              "type": "object"
            }
          }
        }
      },
      "ColumnUpdate": {
        "content": {
          "application/json": {
            "schema": {
              "type": "object"
            }
          }
        }
      },
      "TableUpdate": {
        "content": {
          "application/json": {
            "schema": {
              "type": "object"
            }
          }
        }
      },
      "ViewUpdate": {
        "content": {
          "application/json": {
            "schema": {
              "type": "object"
            }
          }
        }
      },
      "ViewColumnUpdate": {
        "content": {
          "application/json": {
            "schema": {
              "type": "object"
            }
          }
        }
      },
      "SortUpdate": {
        "content": {
          "application/json": {
            "schema": {
              "type": "object"
            }
          }
        }
      },
      "FilterUpdate": {
        "content": {
          "application/json": {
            "schema": {
              "type": "object"
            }
          }
        }
      },
      "FilterCreate": {
        "content": {
          "application/json": {
            "schema": {
              "type": "object"
            }
          }
        }
      },
      "HookUpdate": {
        "content": {
          "application/json": {
            "schema": {
              "type": "object"
            }
          }
        }
      },
      "SharedViewUpdate": {
        "content": {
          "application/json": {
            "schema": {
              "type": "object"
            }
          }
        }
      }
    },
    "responses": {
      "ProjectList": {
        "description": "Example response",
        "content": {
          "application/json": {
            "schema": {
              "$ref": "#/components/schemas/ProjectList"
            },
            "examples": {
              "example-1": {
                "value": {
                  "projects": {
                    "list": [
                      {
                        "id": "string",
                        "title": "string",
                        "status": "string",
                        "description": "string",
                        "meta": "string",
                        "color": "string",
                        "deleted": "string",
                        "order": 0,
                        "bases": [
                          {
                            "id": "string",
                            "project_id": "string",
                            "alias": "string",
                            "type": "string",
                            "is_meta": true,
                            "config": null,
                            "created_at": null,
                            "updated_at": null
                          }
                        ],
                        "is_meta": true,
                        "prefix": "string",
                        "created_at": null,
                        "updated_at": null
                      }
                    ],
                    "pageInfo": {
                      "pageSize": 0,
                      "totalRows": 0,
                      "sort": "string",
                      "isFirstPage": true,
                      "isLastPage": true,
                      "page": 0
                    }
                  }
                }
              }
            }
          }
        }
      },
      "BaseList": {
        "description": "Example response",
        "content": {
          "application/json": {
            "schema": {
              "$ref": "#/components/schemas/BaseList"
            },
            "examples": {
              "example-1": {
                "value": {
                  "bases": {
                    "list": [
                      {
                        "id": "string",
                        "project_id": "string",
                        "alias": "string",
                        "host": "string",
                        "port": 0,
                        "username": "string",
                        "password": "string",
                        "database": "string",
                        "url": "string",
                        "params": "string",
                        "type": "string",
                        "ssl": "string"
                      }
                    ],
                    "pageInfo": {
                      "pageSize": 0,
                      "totalRows": 0,
                      "sort": "string",
                      "isFirstPage": true,
                      "isLastPage": true
                    }
                  }
                }
              }
            }
          }
        }
      },
      "TableList": {
        "description": "Example response",
        "content": {
          "application/json": {
            "schema": {
              "$ref": "#/components/schemas/TableList"
            }
          }
        }
      },
      "ColumnList": {
        "description": "Example response",
        "content": {
          "application/json": {
            "schema": {
              "$ref": "#/components/schemas/ColumnList"
            }
          }
        }
      },
      "FilterList": {
        "description": "Example response",
        "content": {
          "application/json": {
            "schema": {
              "$ref": "#/components/schemas/FilterList"
            }
          }
        }
      },
      "SortList": {
        "description": "Example response",
        "content": {
          "application/json": {
            "schema": {
              "$ref": "#/components/schemas/SortList"
            }
          }
        }
      },
      "ViewList": {
        "description": "Example response",
        "content": {
          "application/json": {
            "schema": {
              "$ref": "#/components/schemas/ViewList"
            },
            "examples": {
              "example-1": {
                "value": {
                  "views": {
                    "list": [
                      {
                        "id": "string",
                        "title": "string",
                        "alias": "string",
                        "deleted": true,
                        "order": 0
                      }
                    ],
                    "pageInfo": {
                      "pageSize": 0,
                      "totalRows": 0,
                      "sort": "string",
                      "isFirstPage": true,
                      "isLastPage": true
                    }
                  }
                }
              }
            }
          }
        }
      },
      "SharedViewList": {
        "description": "Example response",
        "content": {
          "application/json": {
            "schema": {
              "$ref": "#/components/schemas/SharedViewList"
            }
          }
        }
      },
      "HookList": {
        "description": "Example response",
        "content": {
          "application/json": {
            "schema": {
              "$ref": "#/components/schemas/HookList"
            }
          }
        }
      },
      "UserList": {
        "description": "Example response",
        "content": {
          "application/json": {
            "schema": {
              "$ref": "#/components/schemas/UserList"
            }
          }
        }
      }
    },
    "securitySchemes": {
      "xc-auth": {
        "name": "API Key",
        "type": "apiKey",
        "in": "header",
        "description": "JWT access token"
      },
      "xc-shared-base-id": {
        "name": "API Key",
        "type": "apiKey",
        "in": "header",
        "description": "Shared base uuid"
      }
    }
  }
}<|MERGE_RESOLUTION|>--- conflicted
+++ resolved
@@ -2482,80 +2482,7 @@
         }
       }
     },
-<<<<<<< HEAD
-    "/data/{orgs}/{projectName}/{tableAlias}/views/{viewName}/count": {
-      "parameters": [
-        {
-          "schema": {
-            "type": "string"
-          },
-          "name": "orgs",
-          "in": "path",
-          "required": true
-        },
-        {
-          "schema": {
-            "type": "string"
-          },
-          "name": "projectName",
-          "in": "path",
-          "required": true
-        },
-        {
-          "schema": {
-            "type": "string"
-          },
-          "name": "tableAlias",
-          "in": "path",
-          "required": true
-        },
-        {
-          "schema": {
-            "type": "string"
-          },
-          "name": "viewName",
-          "in": "path",
-          "required": true
-        }
-      ],
-      "get": {
-        "summary": "",
-        "operationId": "db-view-row-count",
-        "description": "",
-        "tags": [
-          "DB View Row"
-        ],
-        "parameters": [
-          {
-            "schema": {
-              "type": "string"
-            },
-            "in": "query",
-            "name": "where"
-          },
-          {
-            "schema": {},
-            "in": "query",
-            "name": "nested",
-            "description": "Query params for nested data"
-          }
-        ],
-        "responses": {
-          "200": {
-            "description": "OK",
-            "content": {
-              "application/json": {
-                "schema": {}
-              }
-            }
-          }
-        }
-      }
-    },
-    "/data/{tableId}/export/{type}": {
-=======
     "/api/v1/db/data/{orgs}/{projectName}/{tableName}/views/{viewName}/{rowId}": {
->>>>>>> a1b9fa7f
       "parameters": [
         {
           "schema": {
