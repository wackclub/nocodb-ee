--- conflicted
+++ resolved
@@ -1,10 +1,6 @@
 {
   "name": "nocodb-sdk",
-<<<<<<< HEAD
   "version": "0.202.4",
-=======
-  "version": "0.202.0",
->>>>>>> f7fcbce8
   "description": "NocoDB SDK",
   "main": "build/main/index.js",
   "typings": "build/main/index.d.ts",
