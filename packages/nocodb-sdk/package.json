{
  "name": "nocodb-sdk",
  "version": "0.98.2",
  "description": "NocoDB SDK",
  "main": "build/main/index.js",
  "typings": "build/main/index.d.ts",
  "module": "build/module/index.js",
  "repository": "https://github.com/nocodb/nocodb",
  "license": "MIT",
  "keywords": [],
  "scripts": {
    "build": "npm run generate:sdk && run-p build:*",
    "build:main": "tsc -p tsconfig.json",
    "build:module": "tsc -p tsconfig.module.json",
    "fix": "run-s fix:*",
    "fix:prettier": "prettier \"src/**/*.ts\" --write",
    "fix:lint": "eslint src --ext .ts --fix",
    "test": "run-s build test:*",
    "test:lint": "eslint src --ext .ts",
    "test:prettier": "prettier \"src/**/*.ts\" --list-different",
    "test:spelling": "cspell \"{README.md,.github/*.md,src/**/*.ts}\"",
    "test:unit": "nyc --silent ava",
    "check-cli": "run-s test diff-integration-tests check-integration-tests",
    "check-integration-tests": "run-s check-integration-test:*",
    "diff-integration-tests": "mkdir -p diff && rm -rf diff/test && cp -r test diff/test && rm -rf diff/test/test-*/.git && cd diff && git init --quiet && git add -A && git commit --quiet --no-verify --allow-empty -m 'WIP' && echo '\\n\\nCommitted most recent integration test output in the \"diff\" directory. Review the changes with \"cd diff && git diff HEAD\" or your preferred git diff viewer.'",
    "watch:build": "tsc -p tsconfig.json -w",
    "watch:test": "nyc --silent ava --watch",
    "cov": "run-s build test:unit cov:html cov:lcov && open-cli coverage/index.html",
    "cov:html": "nyc report --reporter=html",
    "cov:lcov": "nyc report --reporter=lcov",
    "cov:send": "run-s cov:lcov && codecov",
    "cov:check": "nyc report && nyc check-coverage --lines 100 --functions 100 --branches 100",
    "doc": "run-s doc:html && open-cli build/docs/index.html",
    "doc:html": "typedoc src/ --exclude **/*.spec.ts --target ES6 --mode file --out build/docs",
    "doc:json": "typedoc src/ --exclude **/*.spec.ts --target ES6 --mode file --json build/docs/typedoc.json",
    "doc:publish": "gh-pages -m \"[ci skip] Updates\" -d build/docs",
    "version": "standard-version",
    "reset-hard": "git clean -dfx && git reset --hard && npm i",
    "prepare-release": "run-s reset-hard test cov:check doc:html version doc:publish",
    "generate:sdk": "npx --yes swagger-typescript-api@10.0.3 -r -p ../../scripts/sdk/swagger.json -o ./src/lib/  --axios --unwrap-response-data  --module-name-first-tag --type-suffix=Type --templates ../../scripts/sdk/templates",
    "generate:sdk:default": "npx --yes swagger-typescript-api@10.0.3 -r -p ../../scripts/sdk/swagger.json -o ./src/lib/ --name Api2.ts --unwrap-response-data  --module-name-first-tag --type-suffix=Type --templates ../../scripts/sdk/templates"
  },
  "engines": {
    "node": ">=10"
  },
  "dependencies": {
    "axios": "^0.21.1",
    "jsep": "^1.3.6"
  },
  "devDependencies": {
    "@ava/typescript": "^1.1.1",
    "@istanbuljs/nyc-config-typescript": "^1.0.1",
    "@typescript-eslint/eslint-plugin": "^4.0.1",
    "@typescript-eslint/parser": "^4.0.1",
    "ava": "^4.3.3",
    "codecov": "^3.5.0",
    "cspell": "^4.1.0",
    "cz-conventional-changelog": "^3.3.0",
    "eslint": "^7.8.0",
    "eslint-config-prettier": "^6.11.0",
    "eslint-plugin-eslint-comments": "^3.2.0",
    "eslint-plugin-functional": "^3.0.2",
    "eslint-plugin-import": "^2.22.0",
    "eslint-plugin-prettier": "^4.0.0",
    "gh-pages": "^3.1.0",
    "npm-run-all": "^4.1.5",
    "nyc": "^15.1.0",
    "open-cli": "^7.1.0",
    "prettier": "^2.1.1",
    "standard-version": "^9.0.0",
<<<<<<< HEAD
    "swagger-typescript-api": "^10.0.1",
    "ts-node": "^10.9.1",
    "typedoc": "^0.23.17",
    "typescript": "^4.0.2"
  },
  "resolutions": {
    "typescript": "4.8.4"
  },
=======
    "ts-node": "^9.0.0",
    "typedoc": "^0.23.16",
    "typescript": "^4.0.2"
  },
>>>>>>> b6514315
  "files": [
    "build/main",
    "build/module",
    "!**/*.spec.*",
    "!**/*.json",
    "CHANGELOG.md",
    "LICENSE",
    "README.md"
  ],
  "ava": {
    "failFast": true,
    "timeout": "60s",
    "typescript": {
      "rewritePaths": {
        "src/": "build/main/"
      }
    },
    "files": [
      "!build/module/**"
    ]
  },
  "config": {
    "commitizen": {
      "path": "cz-conventional-changelog"
    }
  },
  "prettier": {
    "singleQuote": true
  },
  "nyc": {
    "extends": "@istanbuljs/nyc-config-typescript",
    "exclude": [
      "**/*.spec.js"
    ]
  }
}<|MERGE_RESOLUTION|>--- conflicted
+++ resolved
@@ -68,21 +68,10 @@
     "open-cli": "^7.1.0",
     "prettier": "^2.1.1",
     "standard-version": "^9.0.0",
-<<<<<<< HEAD
-    "swagger-typescript-api": "^10.0.1",
-    "ts-node": "^10.9.1",
-    "typedoc": "^0.23.17",
-    "typescript": "^4.0.2"
-  },
-  "resolutions": {
-    "typescript": "4.8.4"
-  },
-=======
     "ts-node": "^9.0.0",
     "typedoc": "^0.23.16",
     "typescript": "^4.0.2"
   },
->>>>>>> b6514315
   "files": [
     "build/main",
     "build/module",
