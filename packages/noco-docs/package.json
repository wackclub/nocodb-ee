{
  "name": "noco-docs",
  "version": "1.1.0",
  "private": true,
  "author": {
    "name": "NocoDB Inc",
    "url": "https://nocodb.com/"
  },
  "homepage": "https://github.com/nocodb/nocodb",
  "license": "AGPL-3.0-or-later",
  "repository": {
    "type": "git",
    "url": "https://github.com/nocodb/nocodb.git"
  },
  "bugs": {
    "url": "https://github.com/nocodb/nocodb/issues"
  },
  "scripts": {
    "docusaurus": "docusaurus",
    "start": "docusaurus start",
    "build": "docusaurus build --out-dir dist",
    "generate": "docusaurus build --out-dir dist",
    "swizzle": "docusaurus swizzle",
    "clear": "docusaurus clear",
    "serve": "docusaurus serve --dir dist",
    "write-translations": "docusaurus write-translations",
    "write-heading-ids": "docusaurus write-heading-ids",
    "typecheck": "tsc"
  },
  "dependencies": {
    "@docusaurus/core": "^2.4.3",
    "@docusaurus/plugin-ideal-image": "^2.4.3",
    "@docusaurus/plugin-sitemap": "^2.4.3",
    "@docusaurus/preset-classic": "^2.4.3",
    "@mdx-js/react": "^1.6.22",
    "clsx": "^1.2.1",
    "docusaurus-plugin-sass": "^0.2.5",
<<<<<<< HEAD
    "nc-analytics": "^0.0.3",
    "plugin-image-zoom": "github:flexanalytics/plugin-image-zoom",
=======
    "docusaurus-theme-search-typesense": "^0.12.0-0",
    "nc-analytics": "^0.0.4",
>>>>>>> dc4fbaf6
    "prism-react-renderer": "^1.3.5",
    "react": "^17.0.2",
    "react-dom": "^17.0.2",
    "sass": "^1.66.1"
  },
  "devDependencies": {
    "@docusaurus/module-type-aliases": "^2.4.3",
    "@tsconfig/docusaurus": "^1.0.5",
    "typescript": "^4.7.4"
  },
  "browserslist": {
    "production": [
      ">0.5%",
      "not dead",
      "not op_mini all"
    ],
    "development": [
      "last 1 chrome version",
      "last 1 firefox version",
      "last 1 safari version"
    ]
  },
  "engines": {
    "node": ">=16.14"
  }
}<|MERGE_RESOLUTION|>--- conflicted
+++ resolved
@@ -35,13 +35,9 @@
     "@mdx-js/react": "^1.6.22",
     "clsx": "^1.2.1",
     "docusaurus-plugin-sass": "^0.2.5",
-<<<<<<< HEAD
-    "nc-analytics": "^0.0.3",
     "plugin-image-zoom": "github:flexanalytics/plugin-image-zoom",
-=======
     "docusaurus-theme-search-typesense": "^0.12.0-0",
     "nc-analytics": "^0.0.4",
->>>>>>> dc4fbaf6
     "prism-react-renderer": "^1.3.5",
     "react": "^17.0.2",
     "react-dom": "^17.0.2",
