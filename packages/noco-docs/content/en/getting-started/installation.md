--- conflicted
+++ resolved
@@ -199,11 +199,6 @@
 | NC_MIN                             | No        | If set to any non-empty string the default splash screen(initial welcome animation) and matrix screensaver will disable |                                                                                                |   |
 | NC_SENTRY_DSN                      | No        | For Sentry monitoring                                                                                                   |                                                                                                |   |
 | NC_REDIS_URL                       | No        | Custom Redis URL. Example: `redis://:authpassword@127.0.0.1:6380/4`                                                     | Meta data will be stored in memory                                                             |   |
-<<<<<<< HEAD
-| NC_DISABLE_CACHE                   | No        | To be used only while debugging. On setting this to `true` - meta data be fetched from db instead of redis/cache.       | `false`                                                                                    |   |
-| NC_BASEURL_INTERNAL                | No        | Used as base url for internal(server) API calls                                                                         | Default value in docker will be `http://localhost:$PORT` and in all other case it's populated from request object |   |
-| NC_DD_APM_ENABLED                  | No        | Enables datadog tracing of the app if `true`                                                                            | `false`                                                                                        |   |
-=======
 | NC_DISABLE_ERR_REPORT              | No        | Disable error reporting                                                                                                 |                                                                                                |   |
 | NC_DISABLE_CACHE                   | No        | To be used only while debugging. On setting this to `true` - meta data be fetched from db instead of redis/cache.       | `false`                                                                                    |   |
 | NC_BASEURL_INTERNAL                | No        | Used as base url for internal(server) API calls                                                                         | Default value in docker will be `http://localhost:$PORT` and in all other case it's populated from request object |   |
@@ -211,8 +206,8 @@
 | AWS_SECRET_ACCESS_KEY              | No        | For Litestream - S3 secret access key                                                                                   | If Litestream is configured and NC_DB is not present. SQLite gets backed up to S3              |   |
 | AWS_BUCKET                         | No        | For Litestream - S3 bucket                                                                                              | If Litestream is configured and NC_DB is not present. SQLite gets backed up to S3              |   |
 | AWS_BUCKET_PATH                    | No        | For Litestream - S3 bucket path (like folder within S3 bucket)                                                          | If Litestream is configured and NC_DB is not present. SQLite gets backed up to S3              |   |
-
->>>>>>> 9bc11ff4
+| NC_DD_APM_ENABLED                  | No        | Enables datadog tracing of the app if `true`                                                                            | `false`                                                                                        |   |
+
 ### AWS ECS (Fargate)
 
 #### Create ECS Cluster
