<<<<<<< HEAD
import ExecutionEnvironment from "@docusaurus/ExecutionEnvironment";
let push;
if (ExecutionEnvironment.canUseDOM) {
  const { init, push: _push } = require("nc-analytics");
  push = _push;
  init();
}
export function onRouteDidUpdate({ location, previousLocation }) {
  // Don't execute if we are still on the same page; the lifecycle may be fired
  // because the hash changes (e.g. when navigating between headings)
  if (
    location.pathname !== previousLocation?.pathname ||
    location.hash !== previousLocation?.hash
  ) {
    push({
      event: "$pageview",
      $current_url: location.pathname,
=======
import ExecutionEnvironment from '@docusaurus/ExecutionEnvironment';

let push;

const clickListener = (e) => {
  if(e.nc_handled) return
  e.nc_handled = true
  let target = e.target;

  while (target && !target['classList'].contains('DocSearch-Hit')) {
    target = target['parentElement'];
  }
  if (target) {
    const searchInput = document.querySelector('.DocSearch-Input')
    push({
      event: 'docs/search',
      $current_url: location.href,
      path: location.pathname,
      hash: location.hash,
      item_clicked: (target.innerText || '').trim(),
      search_query: searchInput && searchInput.value
    });
  }
}

const keydownListener = (e) => {
  if(e.nc_handled || e.which !== 13) return
  e.nc_handled = true
  let target = e.target;



  while (target && !target['classList'].contains('DocSearch-Input')) {
    target = target['parentElement'];
  }

  if (target) {
    const selectedElement = document.querySelector('.DocSearch-Hit[aria-selected=true] a')

    if(selectedElement) {
      push({
        event: 'docs/search',
        $current_url: location.href,
        path: location.pathname,
        hash: location.hash,
        item_clicked: (selectedElement.innerText || '').trim(),
        search_query: target && target.value
      });
    }
  }
}

if (ExecutionEnvironment.canUseDOM) {
  const { init, push: _push } = require('nc-analytics');
  push = _push;
  init();

  document.body.removeEventListener('click', clickListener, true);
  document.body.removeEventListener('keydown', keydownListener, true);
  document.body.addEventListener('click', clickListener, true);
  document.body.addEventListener('keydown', keydownListener, true);

  const  url = new URL(location.href);

  const origin = url.searchParams.get('origin');
  const search = url.searchParams.get('search');

  if(origin && search) {
    push({
      event: 'cloud/search',
      $current_url: location.href,
      path: location.pathname,
      hash: location.hash,
      search_query: search,
      origin
    });
    url.searchParams.delete('origin');
    url.searchParams.delete('search');
    window.history.replaceState({}, document.title, url.toString());
  }
}

export function onRouteDidUpdate({ location, previousLocation }) {
  // Don't execute if we are still on the same page; the lifecycle may be fired
  // because the hash changes (e.g. when navigating between headings)
  if (location.pathname !== previousLocation?.pathname || location.hash !== previousLocation?.hash) {
    console.log(location.href)

    push({
      event: '$pageview',
      $current_url: window.location.href,
      path: location.pathname,
>>>>>>> dc4fbaf6
      hash: location.hash,
    });
  }
}<|MERGE_RESOLUTION|>--- conflicted
+++ resolved
@@ -1,22 +1,3 @@
-<<<<<<< HEAD
-import ExecutionEnvironment from "@docusaurus/ExecutionEnvironment";
-let push;
-if (ExecutionEnvironment.canUseDOM) {
-  const { init, push: _push } = require("nc-analytics");
-  push = _push;
-  init();
-}
-export function onRouteDidUpdate({ location, previousLocation }) {
-  // Don't execute if we are still on the same page; the lifecycle may be fired
-  // because the hash changes (e.g. when navigating between headings)
-  if (
-    location.pathname !== previousLocation?.pathname ||
-    location.hash !== previousLocation?.hash
-  ) {
-    push({
-      event: "$pageview",
-      $current_url: location.pathname,
-=======
 import ExecutionEnvironment from '@docusaurus/ExecutionEnvironment';
 
 let push;
@@ -109,7 +90,6 @@
       event: '$pageview',
       $current_url: window.location.href,
       path: location.pathname,
->>>>>>> dc4fbaf6
       hash: location.hash,
     });
   }
