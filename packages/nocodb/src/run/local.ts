import dns from 'node:dns';
import path from 'path';
import cors from 'cors';
import express from 'express';
<<<<<<< HEAD
import Noco from '../Noco';
=======

import Noco from '~/Noco';
>>>>>>> 5081345c

// ref: https://github.com/nodejs/node/issues/40702#issuecomment-1103623246
dns.setDefaultResultOrder('ipv4first');

const server = express();
server.enable('trust proxy');
server.use(cors());
server.use('/dashboard', express.static(path.join(__dirname, 'nc-gui')));
server.set('view engine', 'ejs');

(async () => {
  const httpServer = server.listen(process.env.PORT || 8080, () => {
    console.log(`App started successfully.\nVisit -> ${Noco.dashboardUrl}`);
  });
  server.use(await Noco.init({}, httpServer, server));
})().catch((e) => console.log(e));<|MERGE_RESOLUTION|>--- conflicted
+++ resolved
@@ -2,12 +2,7 @@
 import path from 'path';
 import cors from 'cors';
 import express from 'express';
-<<<<<<< HEAD
-import Noco from '../Noco';
-=======
-
 import Noco from '~/Noco';
->>>>>>> 5081345c
 
 // ref: https://github.com/nodejs/node/issues/40702#issuecomment-1103623246
 dns.setDefaultResultOrder('ipv4first');
