--- conflicted
+++ resolved
@@ -302,10 +302,7 @@
                 ),
                 timezone: defaultConnectionConfig.timezone,
                 ncMin: !!process.env.NC_MIN,
-<<<<<<< HEAD
                 noSignUp: process.env.NC_NO_SIGN_UP === '1'
-=======
->>>>>>> 66e82a39
               };
               return res.json(result);
             }
@@ -1267,10 +1264,7 @@
         req,
         dbAlias: this.getDbAlias(args),
         projectId: this.getProjectId(args),
-<<<<<<< HEAD
         isPublic: await this.isPublicAttachment(args)
-=======
->>>>>>> 66e82a39
       });
     } catch (e) {
       throw e;
@@ -1287,10 +1281,7 @@
     req,
     projectId,
     dbAlias,
-<<<<<<< HEAD
     isPublic = false
-=======
->>>>>>> 66e82a39
   }: {
     prependName?: string;
     file: any;
@@ -1326,7 +1317,6 @@
       }
     }
     return {
-<<<<<<< HEAD
       ...{
         url,
         title: file.originalname,
@@ -1371,13 +1361,6 @@
 
     return {
       S3Key: key
-=======
-      url,
-      title: file.originalname,
-      mimetype: file.mimetype,
-      size: file.size,
-      icon: mimeIcons[path.extname(file.originalname).slice(1)] || undefined,
->>>>>>> 66e82a39
     };
   }
 
@@ -3282,13 +3265,7 @@
           );
           const childMeta = JSON.parse(child.meta);
           const relation = childMeta.belongsTo.find(
-<<<<<<< HEAD
-            bt =>
-              bt.rtn === args.args.parentTable &&
-              bt.cn === args.args.childColumn
-=======
             (bt) => bt.rtn === args.args.parentTable
->>>>>>> 66e82a39
           );
           // todo: virtual relation delete
           if (relation) {
