import { OrgUserRoles } from 'nocodb-sdk';
import User from '../../../models/User';
import ProjectUser from '../../../models/ProjectUser';
import { promisify } from 'util';
import { Strategy as CustomStrategy } from 'passport-custom';
import passport from 'passport';
import passportJWT from 'passport-jwt';
import { Strategy as AuthTokenStrategy } from 'passport-auth-token';
import { Strategy as GoogleStrategy } from 'passport-google-oauth20';
import { randomTokenString } from '../../helpers/stringHelpers';

const PassportLocalStrategy = require('passport-local').Strategy;
const ExtractJwt = passportJWT.ExtractJwt;
const JwtStrategy = passportJWT.Strategy;

const jwtOptions = {
  jwtFromRequest: ExtractJwt.fromHeader('xc-auth'),
};

import bcrypt from 'bcryptjs';
import Project from '../../../models/Project';
import NocoCache from '../../../cache/NocoCache';
import { CacheGetType, CacheScope } from '../../../utils/globals';
import ApiToken from '../../../models/ApiToken';
import Noco from '../../../Noco';
import Plugin from '../../../models/Plugin';

export function initStrategies(router): void {
  passport.use(
    'authtoken',
    new AuthTokenStrategy(
      { headerFields: ['xc-token'], passReqToCallback: true },
<<<<<<< HEAD
      ({ ncProjectId: projectId }, token, done) => {
        ApiToken.getByToken(token)
          .then(async (apiToken) => {
            if (apiToken) {
              if (!apiToken?.user_id) return done(null, { roles: 'editor' });

              const user = await User.get(apiToken.user_id);
              if (!user) return done(new Error('User not found'));

              if (!projectId) {
                await NocoCache.set(`${CacheScope.USER}:${user.email}`, user);
                return done(null, user);
              }

              const projectUser = await ProjectUser.get(projectId, user.id);
              user.roles = projectUser?.roles || 'user';
              user.roles =
                user.roles === 'owner' ? 'owner,creator' : user.roles;

              await NocoCache.set(
                `${CacheScope.USER}:${user.email}__${projectId}`,
                user
              );
              return done(null, user);
            } else {
              return done({ msg: 'Invalid tok' });
            }
          })
          .catch((e) => {
            console.log(e);
            done({ msg: 'Invalid tok' });
=======
      (req, token, done) => {
        ApiToken.getByToken(token)
          .then((apiToken) => {
            if (!apiToken) {
              return done({ msg: 'Invalid token' });
            }

            if (!apiToken.fk_user_id) return done(null, { roles: 'editor' });
            User.get(apiToken.fk_user_id)
              .then((user) => {
                user['is_api_token'] = true;
                if (req.ncProjectId) {
                  ProjectUser.get(req.ncProjectId, user.id)
                    .then(async (projectUser) => {
                      user.roles = projectUser?.roles || user.roles;
                      user.roles =
                        user.roles === 'owner' ? 'owner,creator' : user.roles;
                      // + (user.roles ? `,${user.roles}` : '');
                      // todo : cache
                      // await NocoCache.set(`${CacheScope.USER}:${key}`, user);
                      done(null, user);
                    })
                    .catch((e) => done(e));
                } else {
                  return done(null, user);
                }
              })
              .catch((e) => {
                console.log(e);
                done({ msg: 'User not found' });
              });
          })
          .catch((e) => {
            console.log(e);
            done({ msg: 'Invalid token' });
>>>>>>> d6817ed7
          });
      }
    )
  );

  passport.serializeUser(function (
    {
      id,
      email,
      email_verified,
      roles: _roles,
      provider,
      firstname,
      lastname,
      isAuthorized,
      isPublicBase,
      token_version,
    },
    done
  ) {
    const roles = (_roles || '')
      .split(',')
      .reduce((obj, role) => Object.assign(obj, { [role]: true }), {});
    if (roles.owner) {
      roles.creator = true;
    }
    done(null, {
      isAuthorized,
      isPublicBase,
      id,
      email,
      email_verified,
      provider,
      firstname,
      lastname,
      roles,
      token_version,
    });
  });

  passport.deserializeUser(function (user, done) {
    done(null, user);
  });

  passport.use(
    new JwtStrategy(
      {
        secretOrKey: Noco.getConfig().auth.jwt.secret,
        ...jwtOptions,
        passReqToCallback: true,
        ...Noco.getConfig().auth.jwt.options,
      },
      async (req, jwtPayload, done) => {
        // todo: improve this
        if (
          req.ncProjectId &&
          jwtPayload.roles?.split(',').includes(OrgUserRoles.SUPER_ADMIN)
        ) {
          return User.getByEmail(jwtPayload?.email).then(async (user) => {
            return done(null, {
              ...user,
              roles: `owner,creator,${OrgUserRoles.SUPER_ADMIN}`,
            });
          });
        }

        const keyVals = [jwtPayload?.email];
        if (req.ncProjectId) {
          keyVals.push(req.ncProjectId);
        }
        const key = keyVals.join('___');
        const cachedVal = await NocoCache.get(
          `${CacheScope.USER}:${key}`,
          CacheGetType.TYPE_OBJECT
        );

        if (cachedVal) {
          if (
            !cachedVal.token_version ||
            !jwtPayload.token_version ||
            cachedVal.token_version !== jwtPayload.token_version
          ) {
            return done(new Error('Token Expired. Please login again.'));
          }
          return done(null, cachedVal);
        }

        User.getByEmail(jwtPayload?.email)
          .then(async (user) => {
            if (
              !user.token_version ||
              !jwtPayload.token_version ||
              user.token_version !== jwtPayload.token_version
            ) {
              return done(new Error('Token Expired. Please login again.'));
            }
            if (req.ncProjectId) {
              // this.xcMeta
              //   .metaGet(req.ncProjectId, null, 'nc_projects_users', {
              //     user_id: user?.id
              //   })

              ProjectUser.get(req.ncProjectId, user.id)
                .then(async (projectUser) => {
                  user.roles = projectUser?.roles || user.roles;
                  user.roles =
                    user.roles === 'owner' ? 'owner,creator' : user.roles;
                  // + (user.roles ? `,${user.roles}` : '');

                  await NocoCache.set(`${CacheScope.USER}:${key}`, user);
                  done(null, user);
                })
                .catch((e) => done(e));
            } else {
              // const roles = projectUser?.roles ? JSON.parse(projectUser.roles) : {guest: true};
              if (user) {
                await NocoCache.set(`${CacheScope.USER}:${key}`, user);
                return done(null, user);
              } else {
                return done(new Error('User not found'));
              }
            }
          })
          .catch((err) => {
            return done(err);
          });
      }
    )
  );

  passport.use(
    new PassportLocalStrategy(
      {
        usernameField: 'email',
        session: false,
      },
      async (email, password, done) => {
        try {
          const user = await User.getByEmail(email);
          if (!user) {
            return done({ msg: `Email ${email} is not registered!` });
          }
          const hashedPassword = await promisify(bcrypt.hash)(
            password,
            user.salt
          );
          if (user.password !== hashedPassword) {
            return done({ msg: `Password not valid!` });
          } else {
            return done(null, user);
          }
        } catch (e) {
          done(e);
        }
      }
    )
  );

  passport.use(
    'baseView',
    new CustomStrategy(async (req: any, callback) => {
      let user;
      if (req.headers['xc-shared-base-id']) {
        // const cacheKey = `nc_shared_bases||${req.headers['xc-shared-base-id']}`;

        let sharedProject = null;

        if (!sharedProject) {
          sharedProject = await Project.getByUuid(
            req.headers['xc-shared-base-id']
          );
        }
        user = {
          roles: sharedProject?.roles,
        };
      }

      callback(null, user);
    })
  );

  // mostly copied from older code
  Plugin.getPluginByTitle('Google').then((googlePlugin) => {
    if (googlePlugin && googlePlugin.input) {
      const settings = JSON.parse(googlePlugin.input);
      process.env.NC_GOOGLE_CLIENT_ID = settings.client_id;
      process.env.NC_GOOGLE_CLIENT_SECRET = settings.client_secret;
    }

    if (
      process.env.NC_GOOGLE_CLIENT_ID &&
      process.env.NC_GOOGLE_CLIENT_SECRET
    ) {
      const googleAuthParamsOrig = GoogleStrategy.prototype.authorizationParams;
      GoogleStrategy.prototype.authorizationParams = (options: any) => {
        const params = googleAuthParamsOrig.call(this, options);

        if (options.state) {
          params.state = options.state;
        }

        return params;
      };

      const clientConfig = {
        clientID: process.env.NC_GOOGLE_CLIENT_ID,
        clientSecret: process.env.NC_GOOGLE_CLIENT_SECRET,
        // todo: update url
        callbackURL: 'http://localhost:3000',
        passReqToCallback: true,
      };

      const googleStrategy = new GoogleStrategy(
        clientConfig,
        async (req, _accessToken, _refreshToken, profile, done) => {
          const email = profile.emails[0].value;

          User.getByEmail(email)
            .then(async (user) => {
              if (req.ncProjectId) {
                ProjectUser.get(req.ncProjectId, user.id)
                  .then(async (projectUser) => {
                    user.roles = projectUser?.roles || user.roles;
                    user.roles =
                      user.roles === 'owner' ? 'owner,creator' : user.roles;
                    // + (user.roles ? `,${user.roles}` : '');

                    done(null, user);
                  })
                  .catch((e) => done(e));
              } else {
                // const roles = projectUser?.roles ? JSON.parse(projectUser.roles) : {guest: true};
                if (user) {
                  return done(null, user);
                } else {
                  let roles = 'editor';

                  if (!(await User.isFirst())) {
                    roles = 'owner';
                  }
                  if (roles === 'editor') {
                    return done(new Error('User not found'));
                  }
                  const salt = await promisify(bcrypt.genSalt)(10);
                  user = await await User.insert({
                    email: profile.emails[0].value,
                    password: '',
                    salt,
                    roles,
                    email_verified: true,
                    token_version: randomTokenString(),
                  });
                  return done(null, user);
                }
              }
            })
            .catch((err) => {
              return done(err);
            });
        }
      );

      passport.use(googleStrategy);
    }
  });

  router.use(passport.initialize());
}<|MERGE_RESOLUTION|>--- conflicted
+++ resolved
@@ -30,39 +30,6 @@
     'authtoken',
     new AuthTokenStrategy(
       { headerFields: ['xc-token'], passReqToCallback: true },
-<<<<<<< HEAD
-      ({ ncProjectId: projectId }, token, done) => {
-        ApiToken.getByToken(token)
-          .then(async (apiToken) => {
-            if (apiToken) {
-              if (!apiToken?.user_id) return done(null, { roles: 'editor' });
-
-              const user = await User.get(apiToken.user_id);
-              if (!user) return done(new Error('User not found'));
-
-              if (!projectId) {
-                await NocoCache.set(`${CacheScope.USER}:${user.email}`, user);
-                return done(null, user);
-              }
-
-              const projectUser = await ProjectUser.get(projectId, user.id);
-              user.roles = projectUser?.roles || 'user';
-              user.roles =
-                user.roles === 'owner' ? 'owner,creator' : user.roles;
-
-              await NocoCache.set(
-                `${CacheScope.USER}:${user.email}__${projectId}`,
-                user
-              );
-              return done(null, user);
-            } else {
-              return done({ msg: 'Invalid tok' });
-            }
-          })
-          .catch((e) => {
-            console.log(e);
-            done({ msg: 'Invalid tok' });
-=======
       (req, token, done) => {
         ApiToken.getByToken(token)
           .then((apiToken) => {
@@ -98,7 +65,6 @@
           .catch((e) => {
             console.log(e);
             done({ msg: 'Invalid token' });
->>>>>>> d6817ed7
           });
       }
     )
