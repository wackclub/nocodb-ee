import projectAcl from '../../utils/projectAcl';
import ProjectUser from '../../models/ProjectUser';
import { NextFunction, Request, Response } from 'express';
import catchError, { NcError } from './catchError';
import extractProjectIdAndAuthenticate from './extractProjectIdAndAuthenticate';

export default function (handlerFn, permissionName) {
  return [
    extractProjectIdAndAuthenticate,
    catchError(async function authMiddleware(req, _res, next) {
      const roles = req?.session?.passport?.user?.roles;
      if (
        !(
          roles?.creator ||
          roles?.owner ||
          roles?.editor ||
          roles?.viewer ||
          roles?.commenter ||
          roles?.user ||
          roles?.user_new
        )
      ) {
        NcError.unauthorized('Unauthorized access');
      }
      next();
    }),
    // @ts-ignore
    catchError(async function projectAclMiddleware(
      req: Request<any, any, any, any, any>,
      _res: Response,
      next: NextFunction
    ) {
      // if (req['files'] && req.body.json) {
      //   req.body = JSON.parse(req.body.json);
      // }
      // if (req['session']?.passport?.user?.isAuthorized) {
      //   if (
      //     req?.body?.project_id &&
      //     !req['session']?.passport?.user?.isPublicBase &&
      //     !(await this.xcMeta.isUserHaveAccessToProject(
      //       req?.body?.project_id,
      //       req['session']?.passport?.user?.id
      //     ))
      //   ) {
      //     return res
      //       .status(403)
      //       .json({ msg: "User doesn't have project access" });
      //   }
      //
      //   if (req?.body?.api) {

      // todo : verify user have access to project or not

      const roles = req['session']?.passport?.user?.roles;
      const isAllowed =
        roles &&
        Object.entries(roles).some(([name, hasRole]) => {
          return (
            hasRole &&
            projectAcl[name] &&
            (projectAcl[name] === '*' || projectAcl[name][permissionName])
          );
        });
      if (!isAllowed) {
        NcError.forbidden(
          `${permissionName} - ${Object.keys(roles).filter(
<<<<<<< HEAD
            k => roles[k]
          )} : Not allowed.${
            permissionName === 'projectGet'
              ? ` Please contact ${await ProjectUser.getOwnersEmailsCSV(
                  req.params.projectId
                )} for access.`
              : ''
          }`
=======
            (k) => roles[k]
          )} : Not allowed`
>>>>>>> 66e82a39
        );
      }
      //   }
      // }
      next();
    }),
    catchError(handlerFn),
  ];
}<|MERGE_RESOLUTION|>--- conflicted
+++ resolved
@@ -64,7 +64,6 @@
       if (!isAllowed) {
         NcError.forbidden(
           `${permissionName} - ${Object.keys(roles).filter(
-<<<<<<< HEAD
             k => roles[k]
           )} : Not allowed.${
             permissionName === 'projectGet'
@@ -73,10 +72,6 @@
                 )} for access.`
               : ''
           }`
-=======
-            (k) => roles[k]
-          )} : Not allowed`
->>>>>>> 66e82a39
         );
       }
       //   }
