--- conflicted
+++ resolved
@@ -44,10 +44,7 @@
     lastname,
     isAuthorized,
     isPublicBase,
-<<<<<<< HEAD
-=======
     token_version,
->>>>>>> 66e82a39
   },
   done
 ) {
@@ -67,10 +64,7 @@
     firstname,
     lastname,
     roles,
-<<<<<<< HEAD
-=======
     token_version,
->>>>>>> 66e82a39
   });
 });
 
