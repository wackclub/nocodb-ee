--- conflicted
+++ resolved
@@ -429,7 +429,6 @@
       if (createdCol) qb.orderBy(createdCol.column_name);
     }
 
-<<<<<<< HEAD
     if (rest.pks) {
       const pks = rest.pks.split(',');
       qb.where((qb) => {
@@ -440,8 +439,6 @@
       });
     }
 
-=======
->>>>>>> bc575f26
     // For calendar View, if calendarLimitOverride is provided, use it as limit for the query
     if (!ignorePagination) {
       if (!calendarLimitOverride) {
