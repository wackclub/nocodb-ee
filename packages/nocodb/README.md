<h1 align="center" style="border-bottom: none">
    <div>
        <a href="https://www.nocodb.com">
            <img src="/packages/nc-gui/assets/img/icons/512x512.png" width="80" />
            <br>
            NocoDB
        </a>
    </div>
    The Open Source Airtable Alternative <br>
</h1>

<p align="center">
Turns any MySQL, PostgreSQL, SQL Server, SQLite & MariaDB into a smart spreadsheet.
</p>

<div align="center">

[![Node version](https://img.shields.io/badge/node-%3E%3D%2016.14.0-brightgreen)](http://nodejs.org/download/)
[![Conventional Commits](https://img.shields.io/badge/Conventional%20Commits-1.0.0-green.svg)](https://conventionalcommits.org)

</div>

<p align="center">
    <a href="http://www.nocodb.com"><b>Website</b></a> •
    <a href="https://discord.gg/5RgZmkW"><b>Discord</b></a> •
    <a href="https://community.nocodb.com/"><b>Community</b></a> •
    <a href="https://twitter.com/nocodb"><b>Twitter</b></a> •
    <a href="https://www.reddit.com/r/NocoDB/"><b>Reddit</b></a> •
    <a href="https://docs.nocodb.com/"><b>Documentation</b></a>
</p>

![All Views](https://user-images.githubusercontent.com/35857179/194825053-3aa3373d-3e0f-4b42-b3f1-42928332054a.gif)

<div align="center">

[<img height="38" src="https://user-images.githubusercontent.com/61551451/135263434-75fe793d-42af-49e4-b964-d70920e41655.png">](markdown/readme/languages/chinese.md)
[<img height="38" src="https://user-images.githubusercontent.com/61551451/135263474-787d71e7-3a87-42a8-92a8-be1d1f55413d.png">](markdown/readme/languages/french.md)
[<img height="38" src="https://user-images.githubusercontent.com/61551451/135263531-fae58600-6616-4b43-95a0-5891019dd35d.png">](markdown/readme/languages/german.md)
[<img height="38" src="https://user-images.githubusercontent.com/61551451/135263589-3dbeda9a-0d2e-4bbd-b1fc-691404bb74fb.png">](markdown/readme/languages/spanish.md)
[<img height="38" src="https://user-images.githubusercontent.com/61551451/135263669-f567196a-d4e8-4143-a80a-93d3be32ba90.png">](markdown/readme/languages/portuguese.md)
[<img height="38" src="https://user-images.githubusercontent.com/61551451/135263707-ba4e04a4-268a-4626-91b8-048e572fd9f6.png">](markdown/readme/languages/italian.md)
[<img height="38" src="https://user-images.githubusercontent.com/61551451/135263770-38e3e79d-11d4-472e-ac27-ae0f17cf65c4.png">](markdown/readme/languages/japanese.md)
[<img height="38" src="https://user-images.githubusercontent.com/61551451/135263822-28fce9de-915a-44dc-962d-7a61d340e91d.png">](markdown/readme/languages/korean.md)
[<img height="38" src="https://user-images.githubusercontent.com/61551451/135263888-151d4ad1-7084-4943-97c9-56f28cd40b80.png">](markdown/readme/languages/russian.md)

</div>

<p align="center"><a href="markdown/readme/languages/README.md"><b>See other languages »</b></a></p>

<img src="https://static.scarf.sh/a.png?x-pxid=c12a77cc-855e-4602-8a0f-614b2d0da56a" />

# Join Our Team

<p align=""><a href="http://careers.nocodb.com" target="_blank"><img src="https://user-images.githubusercontent.com/61551451/169663818-45643495-e95b-48e2-be13-01d6a77dc2fd.png" width="250"/></a></p>

# Join Our Community

<a href="https://discord.gg/5RgZmkW" target="_blank">
<img src="https://discordapp.com/api/guilds/661905455894888490/widget.png?style=banner3" alt="">
</a>

<!-- <a href="https://community.nocodb.com/" target="_blank">
<img src="https://i2.wp.com/www.feverbee.com/wp-content/uploads/2018/07/logo-discourse.png" alt="">
</a>
 -->

[![Stargazers repo roster for @nocodb/nocodb](https://reporoster.com/stars/nocodb/nocodb)](https://github.com/nocodb/nocodb/stargazers)

# Quick try

## NPX

You can run the below command if you need an interactive configuration.

```
npx create-nocodb-app
```

<img src="https://user-images.githubusercontent.com/35857179/163672964-00ef5d62-0434-447d-ac01-3ebb780099b9.png" width="520px"/>

## Node Application

We provide a simple NodeJS Application for getting started.

```bash
<<<<<<< HEAD
$ pnpm install
=======
git clone https://github.com/nocodb/nocodb-seed
cd nocodb-seed
npm install
npm start
>>>>>>> 75f51362
```

## Docker

```bash
<<<<<<< HEAD
# development
$ pnpm run start

# watch mode
$ pnpm run start:dev

# production mode
$ pnpm run start:prod
=======
# for SQLite
docker run -d --name nocodb \
-v "$(pwd)"/nocodb:/usr/app/data/ \
-p 8080:8080 \
nocodb/nocodb:latest

# for MySQL
docker run -d --name nocodb-mysql \
-v "$(pwd)"/nocodb:/usr/app/data/ \
-p 8080:8080 \
-e NC_DB="mysql2://host.docker.internal:3306?u=root&p=password&d=d1" \
-e NC_AUTH_JWT_SECRET="569a1821-0a93-45e8-87ab-eb857f20a010" \
nocodb/nocodb:latest

# for PostgreSQL
docker run -d --name nocodb-postgres \
-v "$(pwd)"/nocodb:/usr/app/data/ \
-p 8080:8080 \
-e NC_DB="pg://host.docker.internal:5432?u=root&p=password&d=d1" \
-e NC_AUTH_JWT_SECRET="569a1821-0a93-45e8-87ab-eb857f20a010" \
nocodb/nocodb:latest

# for MSSQL
docker run -d --name nocodb-mssql \
-v "$(pwd)"/nocodb:/usr/app/data/ \
-p 8080:8080 \
-e NC_DB="mssql://host.docker.internal:1433?u=root&p=password&d=d1" \
-e NC_AUTH_JWT_SECRET="569a1821-0a93-45e8-87ab-eb857f20a010" \
nocodb/nocodb:latest
>>>>>>> 75f51362
```

> To persist data in docker you can mount volume at `/usr/app/data/` since 0.10.6. Otherwise your data will be lost after recreating the container.

> If you plan to input some special characters, you may need to change the character set and collation yourself when creating the database. Please check out the examples for [MySQL Docker](https://github.com/nocodb/nocodb/issues/1340#issuecomment-1049481043).

## Binaries

##### MacOS (x64)

```bash
<<<<<<< HEAD
# unit tests
$ pnpm run test

# e2e tests
$ pnpm run test:e2e

# test coverage
$ pnpm run test:cov
=======
curl http://get.nocodb.com/macos-x64 -o nocodb -L && chmod +x nocodb && ./nocodb
```

##### MacOS (arm64)

```bash
curl http://get.nocodb.com/macos-arm64 -o nocodb -L && chmod +x nocodb && ./nocodb
>>>>>>> 75f51362
```

##### Linux (x64)

```bash
curl http://get.nocodb.com/linux-x64 -o nocodb -L && chmod +x nocodb && ./nocodb
```

##### Linux (arm64)

```bash
curl http://get.nocodb.com/linux-arm64 -o nocodb -L && chmod +x nocodb && ./nocodb
```

##### Windows (x64)

```bash
iwr http://get.nocodb.com/win-x64.exe
.\Noco-win-x64.exe
```

##### Windows (arm64)

```bash
iwr http://get.nocodb.com/win-arm64.exe
.\Noco-win-arm64.exe
```

## Docker Compose

We provide different docker-compose.yml files under [this directory](https://github.com/nocodb/nocodb/tree/master/docker-compose). Here are some examples.

```bash
git clone https://github.com/nocodb/nocodb
# for MySQL
cd nocodb/docker-compose/mysql
# for PostgreSQL
cd nocodb/docker-compose/pg
# for MSSQL
cd nocodb/docker-compose/mssql
docker-compose up -d
```

> To persist data in docker, you can mount volume at `/usr/app/data/` since 0.10.6. Otherwise your data will be lost after recreating the container.

> If you plan to input some special characters, you may need to change the character set and collation yourself when creating the database. Please check out the examples for [MySQL Docker Compose](https://github.com/nocodb/nocodb/issues/1313#issuecomment-1046625974).

# GUI

Access Dashboard using: [http://localhost:8080/dashboard](http://localhost:8080/dashboard)

# Screenshots

![1](https://user-images.githubusercontent.com/35857179/194844858-d353bd15-1edf-406c-889b-ba60f76831f4.png)
![2](https://user-images.githubusercontent.com/35857179/194844872-1a1094b9-761b-4ab6-a0ab-8e11dcae6571.png)
![3](https://user-images.githubusercontent.com/35857179/194844881-23f12c4c-7a5f-403e-928c-ef4c53b2665d.png)
![4](https://user-images.githubusercontent.com/35857179/194844885-faaf042f-bad2-4924-84f0-2c08813271d8.png)
![5](https://user-images.githubusercontent.com/35857179/194844886-a17006e0-979d-493f-83c4-0e72f5a9b716.png)
![6](https://user-images.githubusercontent.com/35857179/194844890-b9f265ae-6e40-4fa5-9267-d1367c27c8e6.png)
![7](https://user-images.githubusercontent.com/35857179/194844891-bee9aea3-aff3-4247-a918-b2f3fbbc672e.png)
![8](https://user-images.githubusercontent.com/35857179/194844893-82d5e21b-ae61-41bd-9990-31ad659bf490.png)
![9](https://user-images.githubusercontent.com/35857179/194844897-cfd79946-e413-4c97-b16d-eb4d7678bb79.png)
![10](https://user-images.githubusercontent.com/35857179/194844902-c0122570-0dd5-41cf-a26f-6f8d71fefc99.png)
![11](https://user-images.githubusercontent.com/35857179/194844903-c1e47f40-e782-4f5d-8dce-6449cc70b181.png)
![12](https://user-images.githubusercontent.com/35857179/194844907-09277d3e-cbbf-465c-9165-6afc4161e279.png)

# Table of Contents

- [Quick try](#quick-try)
    - [NPX](#npx)
    - [Node Application](#node-application)
    - [Docker](#docker)
    - [Docker Compose](#docker-compose)
- [GUI](#gui)
- [Join Our Community](#join-our-community)
- [Screenshots](#screenshots)
- [Table of Contents](#table-of-contents)
- [Features](#features)
    - [Rich Spreadsheet Interface](#rich-spreadsheet-interface)
    - [App Store for Workflow Automations](#app-store-for-workflow-automations)
    - [Programmatic Access](#programmatic-access)
    - [Sync Schema](#sync-schema)
    - [Audit](#audit)
- [Production Setup](#production-setup)
    - [Environment variables](#environment-variables)
- [Development Setup](#development-setup)
- [Contributing](#contributing)
- [Why are we building this?](#why-are-we-building-this)
- [Our Mission](#our-mission)
- [License](#license)
- [Contributors](#contributors)

# Features

### Rich Spreadsheet Interface

- ⚡ &nbsp;Basic Operations: Create, Read, Update and Delete Tables, Columns, and Rows
- ⚡ &nbsp;Fields Operations: Sort, Filter, Hide / Unhide Columns
- ⚡ &nbsp;Multiple Views Types: Grid (By default), Gallery, Form View and Kanban View
- ⚡ &nbsp;View Permissions Types: Collaborative Views, & Locked Views
- ⚡ &nbsp;Share Bases / Views: either Public or Private (with Password Protected)
- ⚡ &nbsp;Variant Cell Types: ID, LinkToAnotherRecord, Lookup, Rollup, SingleLineText, Attachment, Currency, Formula, etc
- ⚡ &nbsp;Access Control with Roles: Fine-grained Access Control at different levels
- ⚡ &nbsp;and more ...

### App Store for Workflow Automations

We provide different integrations in three main categories. See <a href="https://docs.nocodb.com/setup-and-usages/account-settings#app-store" target="_blank">App Store</a> for details.

- ⚡ &nbsp;Chat: Slack, Discord, Mattermost, and etc
- ⚡ &nbsp;Email: AWS SES, SMTP, MailerSend, and etc
- ⚡ &nbsp;Storage: AWS S3, Google Cloud Storage, Minio, and etc

### Programmatic Access

We provide the following ways to let users programmatically invoke actions. You can use a token (either JWT or Social Auth) to sign your requests for authorization to NocoDB.

- ⚡ &nbsp;REST APIs
- ⚡ &nbsp;NocoDB SDK

### Sync Schema

We allow you to sync schema changes if you have made changes outside NocoDB GUI. However, it has to be noted then you will have to bring your own schema migrations for moving from one environment to another. See <a href="https://docs.nocodb.com/setup-and-usages/sync-schema/" target="_blank">Sync Schema</a> for details.

### Audit

We are keeping all the user operation logs in one place. See <a href="https://docs.nocodb.com/setup-and-usages/audit" target="_blank">Audit</a> for details.

# Production Setup

By default, SQLite is used for storing metadata. However, you can specify your database. The connection parameters for this database can be specified in `NC_DB` environment variable. Moreover, we also provide the below environment variables for configuration.

## Environment variables

Please refer to the [Environment variables](https://docs.nocodb.com/getting-started/environment-variables)

# Development Setup

Please refer to [Development Setup](https://docs.nocodb.com/engineering/development-setup)

# Contributing

Please refer to [Contribution Guide](https://github.com/nocodb/nocodb/blob/master/.github/CONTRIBUTING.md).

# Why are we building this?

Most internet businesses equip themselves with either spreadsheet or a database to solve their business needs. Spreadsheets are used by Billion+ humans collaboratively every single day. However, we are way off working at similar speeds on databases which are way more powerful tools when it comes to computing. Attempts to solve this with SaaS offerings have meant horrible access controls, vendor lock-in, data lock-in, abrupt price changes & most importantly a glass ceiling on what's possible in the future.

# Our Mission

Our mission is to provide the most powerful no-code interface for databases that is open source to every single internet business in the world. This would not only democratise access to a powerful computing tool but also bring forth a billion+ people who will have radical tinkering-and-building abilities on the internet.

# License

<p>
This project is licensed under <a href="./LICENSE">AGPLv3</a>.
</p>

# Contributors

Thank you for your contributions! We appreciate all the contributions from the community.

<a href="https://github.com/nocodb/nocodb/graphs/contributors">
  <img src="https://contrib.rocks/image?repo=nocodb/nocodb" />
</a><|MERGE_RESOLUTION|>--- conflicted
+++ resolved
@@ -83,29 +83,15 @@
 We provide a simple NodeJS Application for getting started.
 
 ```bash
-<<<<<<< HEAD
-$ pnpm install
-=======
 git clone https://github.com/nocodb/nocodb-seed
 cd nocodb-seed
-npm install
-npm start
->>>>>>> 75f51362
+pnpm install
+pnpm start
 ```
 
 ## Docker
 
 ```bash
-<<<<<<< HEAD
-# development
-$ pnpm run start
-
-# watch mode
-$ pnpm run start:dev
-
-# production mode
-$ pnpm run start:prod
-=======
 # for SQLite
 docker run -d --name nocodb \
 -v "$(pwd)"/nocodb:/usr/app/data/ \
@@ -135,7 +121,6 @@
 -e NC_DB="mssql://host.docker.internal:1433?u=root&p=password&d=d1" \
 -e NC_AUTH_JWT_SECRET="569a1821-0a93-45e8-87ab-eb857f20a010" \
 nocodb/nocodb:latest
->>>>>>> 75f51362
 ```
 
 > To persist data in docker you can mount volume at `/usr/app/data/` since 0.10.6. Otherwise your data will be lost after recreating the container.
@@ -147,16 +132,6 @@
 ##### MacOS (x64)
 
 ```bash
-<<<<<<< HEAD
-# unit tests
-$ pnpm run test
-
-# e2e tests
-$ pnpm run test:e2e
-
-# test coverage
-$ pnpm run test:cov
-=======
 curl http://get.nocodb.com/macos-x64 -o nocodb -L && chmod +x nocodb && ./nocodb
 ```
 
@@ -164,7 +139,6 @@
 
 ```bash
 curl http://get.nocodb.com/macos-arm64 -o nocodb -L && chmod +x nocodb && ./nocodb
->>>>>>> 75f51362
 ```
 
 ##### Linux (x64)
