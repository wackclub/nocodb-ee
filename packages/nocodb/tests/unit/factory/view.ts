--- conflicted
+++ resolved
@@ -5,9 +5,6 @@
 
 const createView = async (
   context,
-<<<<<<< HEAD
-  { title, table, type }: { title: string; table: Model; type: ViewTypes },
-=======
   {
     title,
     table,
@@ -17,7 +14,6 @@
     table: Model;
     type: ViewTypes;
   },
->>>>>>> a5850067
 ) => {
   const viewTypeStr = (type) => {
     switch (type) {
@@ -42,24 +38,13 @@
       type,
     });
   if (response.status !== 200) {
-<<<<<<< HEAD
-    throw new Error(response.body.message);
-=======
     throw new Error('createView', response.body.message);
->>>>>>> a5850067
   }
 
   const view = (await View.getByTitleOrId({
     fk_model_id: table.id,
     titleOrId: title,
   })) as View;
-<<<<<<< HEAD
-
-  return view;
-};
-
-export { createView };
-=======
   return view;
 };
 
@@ -118,5 +103,4 @@
   }
 };
 
-export { createView, updateView };
->>>>>>> a5850067
+export { createView, updateView };