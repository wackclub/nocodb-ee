<script setup lang="ts">
import { UITypes } from 'nocodb-sdk'
import type { ColumnType } from 'nocodb-sdk'
import { provide, toRef } from 'vue'
import { computed, useColumn, useDebounceFn, useVModel } from '#imports'
import { ColumnInj, EditModeInj } from '~/context'
import { NavigateDir } from '~/lib'

interface Props {
  column: ColumnType
  modelValue: any
  editEnabled: boolean
<<<<<<< HEAD
=======
  rowIndex: number
>>>>>>> 0c7439d5
}

const props = defineProps<Props>()

const emit = defineEmits(['update:modelValue', 'save', 'navigate', 'update:editEnabled'])

const column = toRef(props, 'column')

provide(ColumnInj, column)

provide(EditModeInj, useVModel(props, 'editEnabled', emit))

let changed = $ref(false)

const syncValue = useDebounceFn(function () {
  changed = false
  emit('save')
}, 1000)

const isAutoSaved = $computed(() => {
  return [
    UITypes.SingleLineText,
    UITypes.LongText,
    UITypes.PhoneNumber,
    UITypes.Email,
    UITypes.URL,
    UITypes.Number,
    UITypes.Decimal,
    UITypes.Percent,
    UITypes.Count,
    UITypes.AutoNumber,
    UITypes.SpecificDBType,
    UITypes.Geometry,
  ].includes(column?.value?.uidt as UITypes)
})

const isManualSaved = $computed(() => {
  return [UITypes.Currency, UITypes.Year, UITypes.Time, UITypes.Duration].includes(column?.value?.uidt as UITypes)
})

const vModel = computed({
  get: () => props.modelValue,
  set: (val) => {
    if (val !== props.modelValue) {
      changed = true
      emit('update:modelValue', val)
      if (isAutoSaved) {
        syncValue()
      } else if (!isManualSaved) {
        emit('save')
        changed = true
      }
    }
  },
})

const {
  isURL,
  isEmail,
  isJSON,
  isDate,
  isYear,
  isDateTime,
  isTime,
  isBoolean,
  isDuration,
  isRating,
  isCurrency,
  isAttachment,
  isTextArea,
  isString,
  isInt,
  isFloat,
  isDecimal,
  isSingleSelect,
  isMultiSelect,
  isPercent,
  isPhoneNumber,
} = useColumn(column)

const syncAndNavigate = (dir: NavigateDir) => {
  if (isJSON) return

  if (changed) {
    emit('save')
    changed = false
  }
  emit('navigate', dir)
}
</script>

<template>
  <div
    class="nc-cell w-full-h-full"
    @keydown.stop.left
    @keydown.stop.right
    @keydown.stop.up
    @keydown.stop.down
    @keydown.stop.enter.exact="syncAndNavigate(NavigateDir.NEXT)"
    @keydown.stop.shift.enter.exact="syncAndNavigate(NavigateDir.PREV)"
  >
    <CellTextArea v-if="isTextArea" v-model="vModel" />
    <CellCheckbox v-else-if="isBoolean" v-model="vModel" />
    <CellAttachment v-else-if="isAttachment" v-model="vModel" :row-index="props.rowIndex" />
    <CellSingleSelect v-else-if="isSingleSelect" v-model="vModel" />
    <CellMultiSelect v-else-if="isMultiSelect" v-model="vModel" />
    <CellDatePicker v-else-if="isDate" v-model="vModel" />
    <CellYearPicker v-else-if="isYear" v-model="vModel" />
    <CellDateTimePicker v-else-if="isDateTime" v-model="vModel" />
    <CellTimePicker v-else-if="isTime" v-model="vModel" />
    <CellRating v-else-if="isRating" v-model="vModel" />
    <CellDuration v-else-if="isDuration" v-model="vModel" />
    <CellEmail v-else-if="isEmail" v-model="vModel" />
    <CellUrl v-else-if="isURL" v-model="vModel" />
    <CellPhoneNumber v-else-if="isPhoneNumber" v-model="vModel" />
    <CellCurrency v-else-if="isCurrency" v-model="vModel" />
    <CellDecimal v-else-if="isDecimal" v-model="vModel" />
    <CellInteger v-else-if="isInt" v-model="vModel" />
    <CellFloat v-else-if="isFloat" v-model="vModel" />
    <CellText v-else-if="isString" v-model="vModel" />
    <CellPercent v-else-if="isPercent" v-model="vModel" />
    <CellJson v-else-if="isJSON" v-model="vModel" />
    <CellText v-else v-model="vModel" />
  </div>
</template>

<style scoped>
textarea {
  outline: none;
}

div {
  width: 100%;
  height: 100%;
  color: var(--v-textColor-base);
}

.nc-hint {
  font-size: 0.61rem;
  color: grey;
}

.nc-cell {
  @apply relative h-full;
  width: inherit;
  display: inherit;
}

.nc-locked-overlay {
  position: absolute;
  z-index: 2;
  height: 100%;
  width: 100%;
  top: 0;
  left: 0;
}
</style><|MERGE_RESOLUTION|>--- conflicted
+++ resolved
@@ -10,10 +10,7 @@
   column: ColumnType
   modelValue: any
   editEnabled: boolean
-<<<<<<< HEAD
-=======
   rowIndex: number
->>>>>>> 0c7439d5
 }
 
 const props = defineProps<Props>()
