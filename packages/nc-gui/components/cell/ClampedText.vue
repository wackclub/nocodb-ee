<script setup lang="ts">
const props = defineProps<{
  value?: string | number | null
  lines?: number
}>()

const wrapper = ref()

const key = ref(0)

onMounted(() => {
  const observer = new ResizeObserver(() => {
    key.value++
  })

  observer.observe(wrapper.value)
})
</script>

<template>
  <div ref="wrapper">
<<<<<<< HEAD
    <text-clamp :key="key" class="w-full h-full break-all" :text="`${props.value || ' '}`" :max-lines="props.lines" />
=======
    <text-clamp
      :key="key + props.value"
      class="w-full h-full break-all"
      :text="`${props.value || ''}`"
      :max-lines="props.lines"
    />
>>>>>>> 4743b6e1
  </div>
</template><|MERGE_RESOLUTION|>--- conflicted
+++ resolved
@@ -19,15 +19,11 @@
 
 <template>
   <div ref="wrapper">
-<<<<<<< HEAD
-    <text-clamp :key="key" class="w-full h-full break-all" :text="`${props.value || ' '}`" :max-lines="props.lines" />
-=======
     <text-clamp
       :key="key + props.value"
       class="w-full h-full break-all"
-      :text="`${props.value || ''}`"
+      :text="`${props.value || ' '}`"
       :max-lines="props.lines"
     />
->>>>>>> 4743b6e1
   </div>
 </template>