--- conflicted
+++ resolved
@@ -133,17 +133,10 @@
   >
     <LazyCellTextArea v-if="isTextArea" v-model="vModel" />
     <LazyCellCheckbox v-else-if="isBoolean" v-model="vModel" />
-<<<<<<< HEAD
     <LazyCellAttachment v-else-if="isAttachment" v-model="vModel" :row-index="props.rowIndex" :row-id="props.rowId" />
-    <LazyCellSingleSelect v-else-if="isSingleSelect" v-model="vModel" />
-    <LazyCellMultiSelect v-else-if="isMultiSelect" v-model="vModel" />
-    <LazyCellDatePicker v-else-if="isDate" v-model="vModel" :edit-enabled="props.editEnabled" />
-=======
-    <LazyCellAttachment v-else-if="isAttachment" v-model="vModel" :row-index="props.rowIndex" />
     <LazyCellSingleSelect v-else-if="isSingleSelect" v-model="vModel" :row-index="props.rowIndex" />
     <LazyCellMultiSelect v-else-if="isMultiSelect" v-model="vModel" :row-index="props.rowIndex" />
-    <LazyCellDatePicker v-else-if="isDate" v-model="vModel" />
->>>>>>> 97e5b622
+    <LazyCellDatePicker v-else-if="isDate" v-model="vModel" :edit-enabled="props.editEnabled" />
     <LazyCellYearPicker v-else-if="isYear" v-model="vModel" />
     <LazyCellDateTimePicker v-else-if="isDateTime" v-model="vModel" />
     <LazyCellTimePicker v-else-if="isTime" v-model="vModel" />
