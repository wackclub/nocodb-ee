<script setup lang="ts">
<<<<<<< HEAD
import { UITypes, isSystemColumn } from 'nocodb-sdk'
=======
>>>>>>> b6514315
import type { ColumnType } from 'nocodb-sdk'
import {
  ActiveCellInj,
  ColumnInj,
  EditModeInj,
  IsFormInj,
  IsLockedInj,
  IsPublicInj,
  ReadonlyInj,
  computed,
  inject,
  provide,
  ref,
  toRef,
  useColumn,
  useDebounceFn,
  useSmartsheetRowStoreOrThrow,
  useVModel,
} from '#imports'
import { NavigateDir } from '~/lib'

interface Props {
  column: ColumnType
  modelValue: any
  editEnabled: boolean
  readOnly?: boolean
  rowIndex?: number
  active?: boolean
  virtual?: boolean
}

const props = defineProps<Props>()

const emit = defineEmits(['update:modelValue', 'save', 'navigate', 'update:editEnabled'])

const column = toRef(props, 'column')

const active = toRef(props, 'active', false)

const readOnly = toRef(props, 'readOnly', undefined)

provide(ColumnInj, column)

provide(EditModeInj, useVModel(props, 'editEnabled', emit))

provide(ActiveCellInj, active)

if (readOnly?.value) {
  provide(ReadonlyInj, readOnly)
}

const isForm = inject(IsFormInj, ref(false))

const isPublic = inject(IsPublicInj, ref(false))

const isLocked = inject(IsLockedInj, ref(false))

const { currentRow } = useSmartsheetRowStoreOrThrow()

const syncValue = useDebounceFn(
  () => {
    currentRow.value.rowMeta.changed = false
    emit('save')
  },
  500,
  { maxWait: 2000 },
)
<<<<<<< HEAD

const isAutoSaved = $computed(() => {
  return [
    UITypes.SingleLineText,
    UITypes.LongText,
    UITypes.PhoneNumber,
    UITypes.Email,
    UITypes.URL,
    UITypes.Number,
    UITypes.Decimal,
    UITypes.Percent,
    UITypes.Count,
    UITypes.AutoNumber,
    UITypes.SpecificDBType,
    UITypes.Geometry,
  ].includes(column?.value?.uidt as UITypes)
})

const isManualSaved = $computed(() => [UITypes.Currency, UITypes.Duration].includes(column?.value?.uidt as UITypes))

const vModel = computed({
  get: () => props.modelValue,
  set: (val) => {
    if (val !== props.modelValue) {
      currentRow.value.rowMeta.changed = true
      emit('update:modelValue', val === '' ? null : val)
      if (isAutoSaved) {
        syncValue()
      } else if (!isManualSaved) {
        emit('save')
        currentRow.value.rowMeta.changed = true
      }
    }
  },
})

=======
>>>>>>> b6514315
const {
  isPrimary,
  isURL,
  isEmail,
  isJSON,
  isDate,
  isYear,
  isDateTime,
  isTime,
  isBoolean,
  isDuration,
  isRating,
  isCurrency,
  isAttachment,
  isTextArea,
  isString,
  isInt,
  isFloat,
  isDecimal,
  isSingleSelect,
  isMultiSelect,
  isPercent,
  isPhoneNumber,
  isAutoSaved,
  isManualSaved,
} = useColumn(column)

const vModel = computed({
  get: () => props.modelValue,
  set: (val) => {
    if (val !== props.modelValue) {
      currentRow.value.rowMeta.changed = true
      emit('update:modelValue', val)
      if (isAutoSaved.value) {
        syncValue()
      } else if (!isManualSaved.value) {
        emit('save')
        currentRow.value.rowMeta.changed = true
      }
    }
  },
})

const syncAndNavigate = (dir: NavigateDir, e: KeyboardEvent) => {
  if (isJSON.value) return

  if (currentRow.value.rowMeta.changed || currentRow.value.rowMeta.new) {
    emit('save')
    currentRow.value.rowMeta.changed = false
  }
  emit('navigate', dir)

  if (!isForm.value) e.stopImmediatePropagation()
}
</script>

<template>
  <div
    class="nc-cell w-full"
    :class="[`nc-cell-${(column?.uidt || 'default').toLowerCase()}`, { 'text-blue-600': isPrimary && !virtual && !isForm }]"
    @keydown.enter.exact="syncAndNavigate(NavigateDir.NEXT, $event)"
    @keydown.shift.enter.exact="syncAndNavigate(NavigateDir.PREV, $event)"
  >
    <LazyCellTextArea v-if="isTextArea" v-model="vModel" />
    <LazyCellCheckbox v-else-if="isBoolean" v-model="vModel" />
    <LazyCellAttachment v-else-if="isAttachment" v-model="vModel" :row-index="props.rowIndex" />
    <LazyCellSingleSelect v-else-if="isSingleSelect" v-model="vModel" />
    <LazyCellMultiSelect v-else-if="isMultiSelect" v-model="vModel" />
    <LazyCellDatePicker v-else-if="isDate" v-model="vModel" :edit-enabled="props.editEnabled" />
    <LazyCellYearPicker v-else-if="isYear" v-model="vModel" />
    <LazyCellDateTimePicker v-else-if="isDateTime" v-model="vModel" />
    <LazyCellTimePicker v-else-if="isTime" v-model="vModel" />
    <LazyCellRating v-else-if="isRating" v-model="vModel" />
    <LazyCellDuration v-else-if="isDuration" v-model="vModel" />
    <LazyCellEmail v-else-if="isEmail" v-model="vModel" />
    <LazyCellUrl v-else-if="isURL" v-model="vModel" />
    <LazyCellPhoneNumber v-else-if="isPhoneNumber" v-model="vModel" />
    <LazyCellPercent v-else-if="isPercent" v-model="vModel" />
    <LazyCellCurrency v-else-if="isCurrency" v-model="vModel" @save="emit('save')" />
    <LazyCellDecimal v-else-if="isDecimal" v-model="vModel" />
    <LazyCellInteger v-else-if="isInt" v-model="vModel" />
    <LazyCellFloat v-else-if="isFloat" v-model="vModel" />
    <LazyCellText v-else-if="isString" v-model="vModel" />
    <LazyCellJson v-else-if="isJSON" v-model="vModel" />
    <LazyCellText v-else v-model="vModel" />
    <div
      v-if="(isLocked || isSystemColumn(column) || (isPublic && readOnly && !isForm)) && !isAttachment"
      class="nc-locked-overlay"
      @click.stop.prevent
    />
  </div>
</template>

<style lang="scss">
.nc-cell {
  position: relative;
}
</style><|MERGE_RESOLUTION|>--- conflicted
+++ resolved
@@ -1,8 +1,5 @@
 <script setup lang="ts">
-<<<<<<< HEAD
-import { UITypes, isSystemColumn } from 'nocodb-sdk'
-=======
->>>>>>> b6514315
+import { isSystemColumn } from 'nocodb-sdk'
 import type { ColumnType } from 'nocodb-sdk'
 import {
   ActiveCellInj,
@@ -70,45 +67,6 @@
   500,
   { maxWait: 2000 },
 )
-<<<<<<< HEAD
-
-const isAutoSaved = $computed(() => {
-  return [
-    UITypes.SingleLineText,
-    UITypes.LongText,
-    UITypes.PhoneNumber,
-    UITypes.Email,
-    UITypes.URL,
-    UITypes.Number,
-    UITypes.Decimal,
-    UITypes.Percent,
-    UITypes.Count,
-    UITypes.AutoNumber,
-    UITypes.SpecificDBType,
-    UITypes.Geometry,
-  ].includes(column?.value?.uidt as UITypes)
-})
-
-const isManualSaved = $computed(() => [UITypes.Currency, UITypes.Duration].includes(column?.value?.uidt as UITypes))
-
-const vModel = computed({
-  get: () => props.modelValue,
-  set: (val) => {
-    if (val !== props.modelValue) {
-      currentRow.value.rowMeta.changed = true
-      emit('update:modelValue', val === '' ? null : val)
-      if (isAutoSaved) {
-        syncValue()
-      } else if (!isManualSaved) {
-        emit('save')
-        currentRow.value.rowMeta.changed = true
-      }
-    }
-  },
-})
-
-=======
->>>>>>> b6514315
 const {
   isPrimary,
   isURL,
