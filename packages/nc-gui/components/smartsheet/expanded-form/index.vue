--- conflicted
+++ resolved
@@ -26,15 +26,6 @@
 const props = defineProps<Props>()
 
 const emits = defineEmits(['update:modelValue', 'cancel'])
-<<<<<<< HEAD
-
-export interface InitialGeoPositionData {
-  lat?: number
-  long?: number
-  geoColId?: string
-}
-=======
->>>>>>> d5466bba
 
 interface Props {
   modelValue?: boolean
