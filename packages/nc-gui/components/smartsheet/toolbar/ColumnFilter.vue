<script setup lang="ts">
import type { FilterType } from 'nocodb-sdk'
import {
  ActiveViewInj,
  MetaInj,
  ReloadViewDataHookInj,
  comparisonOpList,
  computed,
  inject,
  ref,
  useNuxtApp,
  useViewFilters,
  watch,
} from '#imports'
import type { Filter } from '~/lib'

interface Props {
  nested?: boolean
  parentId?: string
  autoSave: boolean
  hookId?: string
  showLoading?: boolean
  modelValue?: Filter[]
  webHook?: boolean
}

const { nested = false, parentId, autoSave = true, hookId = null, modelValue, showLoading = true, webHook } = defineProps<Props>()

const emit = defineEmits(['update:filtersLength'])

const logicalOps = [
  { value: 'and', text: 'AND' },
  { value: 'or', text: 'OR' },
]

const meta = inject(MetaInj, ref())

const activeView = inject(ActiveViewInj, ref())

const reloadDataHook = inject(ReloadViewDataHookInj)!

const { $e } = useNuxtApp()

const { nestedFilters } = useSmartsheetStoreOrThrow()
const {
  filters,
  nonDeletedFilters,
  deleteFilter,
  saveOrUpdate,
  loadFilters,
  addFilter,
  addFilterGroup,
  sync,
  saveOrUpdateDebounced,
} = useViewFilters(
  activeView,
  parentId,
  computed(() => autoSave),
  () => reloadDataHook.trigger(showLoading),
  modelValue || nestedFilters.value,
  !modelValue,
)

const localNestedFilters = ref()

const filterUpdateCondition = (filter: FilterType, i: number) => {
  saveOrUpdate(filter, i)
  $e('a:filter:update', {
    logical: filter.logical_op,
    comparison: filter.comparison_op,
  })
}

const columns = computed(() => meta.value?.columns)

const types = computed(() => {
  if (!meta.value?.columns?.length) {
    return {}
  }

  return meta.value?.columns?.reduce((obj: any, col: any) => {
    obj[col.id] = col.uidt
    return obj
  }, {})
})

watch(
  () => activeView.value?.id,
  (n, o) => {
    // if nested no need to reload since it will get reloaded from parent
    if (!nested && n !== o && (hookId || !webHook)) loadFilters(hookId as string)
  },
)

loadFilters(hookId as string)

watch(
  () => nonDeletedFilters.value.length,
  (length) => {
    emit('update:filtersLength', length ?? 0)
  },
)

const getColumn = (filter: Filter) => {
  return columns.value?.find((col) => col.id === filter.fk_column_id)
}

const selectFilterField = (filter: Filter, index: number) => {
  filter.value = null
  saveOrUpdate(filter, index)
}

const applyChanges = async (hookId?: string, _nested = false) => {
  await sync(hookId, _nested)

  if (!localNestedFilters.value?.length) return

  for (const nestedFilter of localNestedFilters.value) {
    if (nestedFilter.parentId) {
      await nestedFilter.applyChanges(hookId, true)
    }
  }
}

const isComparisonOpAllowed = (filter: FilterType, compOp: typeof comparisonOpList[number]) => {
  // show current selected value in list even if not allowed
  if (filter.comparison_op === compOp.value) return true

  // include allowed values only if selected column type matches
  if (compOp.includedTypes) {
    return filter.fk_column_id && compOp.includedTypes.includes(types.value[filter.fk_column_id])
  }
  // include not allowed values only if selected column type not matches
  else if (compOp.excludedTypes) {
    return filter.fk_column_id && !compOp.excludedTypes.includes(types.value[filter.fk_column_id])
  }
  return true
}

defineExpose({
  applyChanges,
  parentId,
})
</script>

<template>
  <div
    class="p-4 menu-filter-dropdown bg-gray-50 !border mt-4"
    :class="{ 'shadow min-w-[430px] max-w-[630px] max-h-[max(80vh,500px)] overflow-auto': !nested, 'border-1 w-full': nested }"
  >
    <div v-if="filters && filters.length" class="nc-filter-grid mb-2" @click.stop>
      <template v-for="(filter, i) in filters" :key="i">
        <template v-if="filter.status !== 'delete'">
          <template v-if="filter.is_group">
            <MdiCloseBox
              v-if="!filter.readOnly"
              :key="i"
              small
              class="nc-filter-item-remove-btn cursor-pointer text-grey"
              @click.stop="deleteFilter(filter, i)"
            />
            <span v-else :key="`${i}dummy`" />

            <div :key="`${i}nested`" class="flex">
              <a-select
                v-model:value="filter.logical_op"
                :dropdown-match-select-width="false"
                class="shrink grow-0"
                placeholder="Group op"
                dropdown-class-name="nc-dropdown-filter-logical-op-group"
                @click.stop
                @change="saveOrUpdate(filter, i)"
              >
                <a-select-option v-for="op in logicalOps" :key="op.value" :value="op.value" class="">
                  {{ op.text }}
                </a-select-option>
              </a-select>
            </div>
            <span class="col-span-3" />
            <div class="col-span-5">
              <LazySmartsheetToolbarColumnFilter
                v-if="filter.id || filter.children"
                :key="filter.id ?? i"
                ref="localNestedFilters"
                v-model="filter.children"
                :parent-id="filter.id"
                nested
                :auto-save="autoSave"
              />
            </div>
          </template>
          <template v-else>
            <MdiCloseBox
              v-if="!filter.readOnly"
              class="nc-filter-item-remove-btn text-grey self-center"
              @click.stop="deleteFilter(filter, i)"
            />

            <span v-else />

            <span v-if="!i" class="flex items-center">{{ $t('labels.where') }}</span>

            <a-select
              v-else
              v-model:value="filter.logical_op"
              :dropdown-match-select-width="false"
              class="h-full"
              hide-details
              :disabled="filter.readOnly"
              dropdown-class-name="nc-dropdown-filter-logical-op"
              @click.stop
              @change="filterUpdateCondition(filter, i)"
            >
              <a-select-option v-for="op of logicalOps" :key="op.value" :value="op.value">
                {{ op.text }}
              </a-select-option>
            </a-select>

            <LazySmartsheetToolbarFieldListAutoCompleteDropdown
              :key="`${i}_6`"
              v-model="filter.fk_column_id"
              class="nc-filter-field-select"
              :columns="columns"
              :disabled="filter.readOnly"
              @click.stop
              @change="selectFilterField(filter, i)"
            />

            <a-select
              v-model:value="filter.comparison_op"
              :dropdown-match-select-width="false"
              class="caption nc-filter-operation-select"
              :placeholder="$t('labels.operation')"
              density="compact"
              variant="solo"
              :disabled="filter.readOnly"
              hide-details
              dropdown-class-name="nc-dropdown-filter-comp-op"
              @change="filterUpdateCondition(filter, i)"
            >
              <template v-for="compOp of comparisonOpList" :key="compOp.value">
                <a-select-option v-if="isComparisonOpAllowed(filter, compOp)" :value="compOp.value">
                  {{ compOp.text }}
                </a-select-option>
              </template>
            </a-select>

            <span
              v-if="
                filter.comparison_op &&
                ['null', 'notnull', 'checked', 'notchecked', 'empty', 'notempty'].includes(filter.comparison_op)
              "
              :key="`span${i}`"
            />

            <a-checkbox
              v-else-if="filter.field && types[filter.field] === 'boolean'"
              v-model:checked="filter.value"
              dense
              :disabled="filter.readOnly"
              @change="saveOrUpdate(filter, i)"
            />

            <LazySmartsheetToolbarFilterInput
              v-else
              class="nc-filter-value-select"
              :column="getColumn(filter)"
              :filter="filter"
              @update-filter-value="
                (value) => {
                  filter.value = value
                  saveOrUpdate(filter, i)
                }
              "
              @click.stop
<<<<<<< HEAD
              @input="saveOrUpdateDebounced(filter, i)"
=======
>>>>>>> 087ef2e7
            />
          </template>
        </template>
      </template>
    </div>

    <div class="flex gap-2 mb-2 mt-4">
      <a-button class="elevation-0 text-capitalize" type="primary" ghost @click.stop="addFilter">
        <div class="flex items-center gap-1">
          <MdiPlus />
          <!-- Add Filter -->
          {{ $t('activity.addFilter') }}
        </div>
      </a-button>

      <a-button v-if="!webHook" class="text-capitalize !text-gray-500" @click.stop="addFilterGroup">
        <div class="flex items-center gap-1">
          <!--          Add Filter Group -->
          <MdiPlus />
          {{ $t('activity.addFilterGroup') }}
        </div>
      </a-button>
    </div>
    <slot />
  </div>
</template>

<style scoped>
.nc-filter-grid {
  grid-template-columns: 18px 83px 160px auto auto;
  @apply grid gap-[12px] items-center;
}

:deep(.ant-select-item-option) {
  @apply "!min-w-full";
}
</style><|MERGE_RESOLUTION|>--- conflicted
+++ resolved
@@ -269,14 +269,10 @@
               @update-filter-value="
                 (value) => {
                   filter.value = value
-                  saveOrUpdate(filter, i)
+                  saveOrUpdateDebounced(filter, i)
                 }
               "
               @click.stop
-<<<<<<< HEAD
-              @input="saveOrUpdateDebounced(filter, i)"
-=======
->>>>>>> 087ef2e7
             />
           </template>
         </template>
