--- conflicted
+++ resolved
@@ -1,9 +1,5 @@
 <script setup lang="ts">
-<<<<<<< HEAD
-import { durationOptions } from 'nocodb-sdk'
-=======
-import { UITypes } from 'nocodb-sdk'
->>>>>>> 30754e15
+import { UITypes, durationOptions } from 'nocodb-sdk'
 
 const props = defineProps<{
   value: any
