--- conflicted
+++ resolved
@@ -25,14 +25,8 @@
 const columnsAllowedAsQrValue = computed<SelectProps['options']>(() => {
   return fields.value
     ?.filter(
-<<<<<<< HEAD
       (el) =>
-        el.fk_column_id &&
-        // AllowedColumnTypesForQrCode.map((el) => el.toString()).includes(metaColumnById.value[el.fk_column_id].uidt),
-        AllowedColumnTypesForQrAndBarcodes.includes(metaColumnById.value[el.fk_column_id].uidt as UITypes),
-=======
-      (el) => el.fk_column_id && AllowedColumnTypesForQrCode.includes(metaColumnById.value[el.fk_column_id].uidt as UITypes),
->>>>>>> bfcdbc6f
+        el.fk_column_id && AllowedColumnTypesForQrAndBarcodes.includes(metaColumnById.value[el.fk_column_id].uidt as UITypes),
     )
     .map((field) => {
       return {
