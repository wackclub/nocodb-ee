--- conflicted
+++ resolved
@@ -409,12 +409,12 @@
                                   </v-list-item>
                                   <v-list-item v-if="_isUIAllowed('table-delete')" dense @click="checkAndDeleteTable(child)">
                                     <v-list-item-icon>
-                                      <v-icon x-small>
+                                      <v-icon x-small color="red">
                                         mdi-delete-outline
                                       </v-icon>
                                     </v-list-item-icon>
                                     <v-list-item-title>
-                                      <span classs="caption">Delete</span>
+                                      <span classs="caption" style="color: red">Delete</span>
                                     </v-list-item-title>
                                   </v-list-item>
                                 </v-list>
@@ -1091,8 +1091,8 @@
     },
     async checkAndDeleteTable(table) {
       this.dialogDeleteTable.nodes = table._nodes
-      await this.deleteTable('showDialog', table.id)
-      this.$tele.emit('table:delete:trigger')
+      this.deleteTable("showDialog", table.id);
+      this.$e("c:table:delete");
     },
     async loadTableSchema(table) {
       return await this.$store.dispatch('meta/ActLoadMeta', {
@@ -1101,45 +1101,45 @@
         tn: table.tn
       })
     },
-    async deleteTable(action = '', id) {
+    async deleteTable(action = "", id) {
       if (id) {
-        this.deleteId = id
-      }
-      if (action === 'showDialog') {
-        this.dialogDeleteTable.dialogShow = true
-      } else if (action === 'hideDialog') {
-        this.dialogDeleteTable.dialogShow = false
+        this.dialogDeleteTable.deleteId = id;
+      }
+      if (action === "showDialog") {
+        this.dialogDeleteTable.dialogShow = true;
+      } else if (action === "hideDialog") {
+        this.dialogDeleteTable.dialogShow = false;
       } else {
         // todo : check relations and triggers
         try {
-          await this.$api.dbTable.delete(this.deleteId)
+          await this.$api.dbTable.delete(this.dialogDeleteTable.deleteId);
 
           this.removeTableTab({
             env: this.dialogDeleteTable.nodes.env,
             dbAlias: this.dialogDeleteTable.nodes.dbAlias,
-            table_name: this.dialogDeleteTable.nodes.table_name
-          })
+            table_name: this.dialogDeleteTable.nodes.table_name,
+          });
 
           await this.loadTablesFromParentTreeNode({
             _nodes: {
-              ...this.dialogDeleteTable.nodes
-            }
-          })
-
-          this.$store.commit('meta/MutMeta', {
+              ...this.dialogDeleteTable.nodes,
+            },
+          });
+
+          this.$store.commit("meta/MutMeta", {
             key: this.dialogDeleteTable.nodes.table_name,
-            value: null
-          })
-          this.$store.commit('meta/MutMeta', {
-            key: this.deleteId,
-            value: null
-          })
+            value: null,
+          });
+          this.$store.commit("meta/MutMeta", {
+            key: this.dialogDeleteTable.deleteId,
+            value: null,
+          });
         } catch (e) {
-          const msg = await this._extractSdkResponseErrorMsg(e)
-          this.$toast.error(msg).goAway(3000)
+          const msg = await this._extractSdkResponseErrorMsg(e);
+          this.$toast.error(msg).goAway(3000);
         }
-        this.dialogDeleteTable.dialogShow = false
-        this.$tele.emit('table:delete:submit')
+        this.dialogDeleteTable.dialogShow = false;
+        this.$e("a:table:delete");
       }
     },
     // async deleteTable(action = '', nodes=null) {
@@ -1325,16 +1325,7 @@
       loadFunctions: "project/loadFunctions",
       changeActiveTab: "tabs/changeActiveTab",
       // instantiateSqlMgr: "sqlMgr/instantiateSqlMgr",
-<<<<<<< HEAD
-      loadDefaultTabs: 'tabs/loadDefaultTabs',
       removeTableTab: 'tabs/removeTableTab',
-      loadTablesFromParentTreeNode: 'project/loadTablesFromParentTreeNode',
-      loadViewsFromParentTreeNode: 'project/loadViewsFromParentTreeNode',
-      loadFunctionsFromParentTreeNode: 'project/loadFunctionsFromParentTreeNode',
-      loadProceduresFromParentTreeNode: 'project/loadProceduresFromParentTreeNode',
-      removeTabsByName: 'tabs/removeTabsByName',
-      clearProjects: 'project/clearProjects',
-=======
       loadDefaultTabs: "tabs/loadDefaultTabs",
       loadTablesFromParentTreeNode: "project/loadTablesFromParentTreeNode",
       loadViewsFromParentTreeNode: "project/loadViewsFromParentTreeNode",
@@ -1344,7 +1335,6 @@
         "project/loadProceduresFromParentTreeNode",
       removeTabsByName: "tabs/removeTabsByName",
       clearProjects: "project/clearProjects",
->>>>>>> a694ba17
     }),
     async addTab(item, open, leaf) {
       // console.log("addtab item", item, open, leaf);
