<template>
  <div
    style="height: 100%"
    class="nc-tree-view"
    @mouseenter="onMiniHoverEnter"
    @mouseleave="onMiniHoverLeave"
  >
    <!--    :expand-on-hover="mini"-->
    <div
      class="primary nc-project-title theme--dark"
      :class="{ shared: sharedBase }"
    >
      <img v-if="sharedBase" src="favicon-32.png" height="18" class="ml-2">
      <h3
        v-if="sharedBase"
        class="nc-project-title white--text text-capitalize"
      >
        {{ $store.getters["project/GtrProjectName"] }}
      </h3>
      <github-star-btn v-else />
    </div>
    <v-navigation-drawer
      ref="drawer"
      v-model="navigation.shown"
      permanent
      mini-variant-width="50"
      class="nc-nav-drawer"
      style="min-width: 100%; height: calc(100% - 30px)"
    >
      <div class="h-100 d-flex flex-column">
        <div class="flex-grow-1" style="overflow-y: auto; min-height: 200px">
          <v-skeleton-loader
            v-if="!projects || !projects.length"
            class="mt-2 ml-2"
            type="button"
          />
          <v-text-field
            v-else
            v-model="search"
            :placeholder="$t('placeholder.searchProjectTree')"
            dense
            hide-details
            class="elevation-0 mr-2 pl-3 pr-1 caption nc-table-list-filter"
          >
            <template #prepend-inner>
              <v-icon small class="mt-2 ml-2 mr-1">
                mdi-magnify
              </v-icon>
            </template>
            <template #append>
              <v-icon
                v-if="search"
                class="mt-3 mr-3"
                color="grey"
                x-small
                @click="search = ''"
              >
                mdi-close
              </v-icon>
            </template>
          </v-text-field>

          <v-skeleton-loader
            v-if="!projects || !projects.length"
            type="list-item,list-item-three-line@3,list-item@2,list-item-three-line@3"
          />

          <!--          <v-treeview
            v-else-if="isTreeView"
            v-model="tree"
            class="mt-5 project-tree nc-project-tree"
            dense
            :open.sync="open"
            :active.sync="active"
            :items="projects"
            :search="search"
            :filter="filter"
            item-key="_nodes.key"
            open-on-click
            color="primary"
          >
            <template #label="{ item, open, leaf }">
              <v-tooltip
                :bottom="!!item.tooltip"
                :right="!item.tooltip"
                :disabled="!item.tooltip && false"
              >
                <template #activator="{ on }">
                  <div
                    v-if="!hideNode[item._nodes.type]"
                    v-on="item.tooltip || true ? on : ''"
                    @contextmenu.prevent="showCTXMenu($event, item, open, leaf)"
                    @click.stop="addTab({ ...item }, open, leaf)"
                  >
                    <template v-if="item._nodes.type === 'db'">
                      <v-icon size="16">
                        mdi-database
                      </v-icon>
                      &lt;!&ndash;                  <img&ndash;&gt;
                      &lt;!&ndash;                    class="grey lighten-3"&ndash;&gt;
                      &lt;!&ndash;                    :width="16" :src="`/db-icons/${dbIcons[item._nodes.dbConnection.client]}`"/>&ndash;&gt;
                    </template>
                    <template v-else>
                      <v-icon
                        v-if="open && icons[item._nodes.type].openIcon"
                        small
                        style="cursor: auto"
                        :color="icons[item._nodes.type].openColor"
                      >
                        {{ icons[item._nodes.type].openIcon }}
                      </v-icon>
                      <v-icon
                        v-else
                        small
                        style="cursor: auto"
                        :color="icons[item._nodes.type].color"
                      >
                        {{ icons[item._nodes.type].icon }}
                      </v-icon>
                    </template>
                    <span
                      class="v-treeview-node__label body-2"
                      :class="[
                        icons[item._nodes.type].class,
                        item.active ? 'font-weight-bold' : '',
                      ]"
                    >{{ item.name }}</span>
                  </div>
                </template>
                <span>{{ item.tooltip || item.name }}</span>
              </v-tooltip>
            </template>
          </v-treeview>-->
          <v-container v-else fluid class="px-1 pt-0">
            <v-list
              height="30"
              dense
              expand
              class="nc-project-tree nc-single-env-project-tree pt-1"
            >
              <template v-for="item in listViewArr">
                <!--                   v-if="item.children && item.children.length"-->
                <v-list-group
                  v-if="isNested(item) && showNode(item)"
                  :key="item.type"
                  color="textColor"
                  :value="isActiveList(item) || search"
                  @click="
                    !(item.children && item.children.length) &&
                      addTab({ ...item }, false, false)
                  "
                  @contextmenu.prevent="showCTXMenu($event, item, true, false)"
                >
                  <template #appendIcon>
                    <v-icon small color="grey">
                      mdi-chevron-down
                    </v-icon>
                  </template>
                  <template #activator>
                    <v-list-item-icon>
                      <v-icon
                        v-if="icons[item._nodes.type].openIcon"
                        small
                        style="cursor: auto"
                        :color="icons[item._nodes.type].openColor"
                      >
                        {{ icons[item._nodes.type].openIcon }}
                      </v-icon>
                      <v-icon
                        v-else
                        small
                        style="cursor: auto"
                        :color="icons[item._nodes.type].color"
                      >
                        {{ icons[item._nodes.type].icon }}
                      </v-icon>
                    </v-list-item-icon>
                    <v-list-item-title>
                      <v-tooltip v-if="!isNonAdminAccessAllowed(item)" top>
                        <template #activator="{ on }">
                          <span
                            v-if="item.type === 'tableDir'"
                            class="body-2 font-weight-medium"
                            v-on="on"
                          >
                            {{
                              $t("objects.tables")
                            }}<template
                              v-if="item.children && item.children.length"
                            >
                              ({{
                                item.children.filter(
                                  (child) =>
                                    !search ||
                                    child.name
                                      .toLowerCase()
                                      .includes(search.toLowerCase())
                                ).length
                              }})</template></span>
                          <span
                            v-else
                            class="body-2 font-weight-medium"
                            v-on="on"
                          >
                            {{ item.name }}</span>
                        </template>
                        <span class="caption">Only visible to Creator</span>
                      </v-tooltip>
                      <template v-else>
                        <span
                          v-if="item.type === 'tableDir'"
                          class="body-2 font-weight-medium"
                        >
                          {{
                            $t("objects.tables")
                          }}<template
                            v-if="item.children && item.children.length"
                          >
                            ({{
                              item.children.filter(
                                (child) =>
                                  !search ||
                                  child.name
                                    .toLowerCase()
                                    .includes(search.toLowerCase())
                              ).length
                            }})</template></span>
                        <span v-else class="caption font-weight-regular">
                          {{ item.name }}</span>
                      </template>
                    </v-list-item-title>

                    <v-spacer />

                    <v-tooltip bottom>
                      <template #activator="{ on }">
                        <x-icon
                          v-if="
                            _isUIAllowed('treeview-add-button') &&
                              item.type !== 'viewDir'
                          "
                          :color="['x-active', 'grey']"
                          small
                          v-on="on"
                          @click.prevent.stop="
                            handleCreateBtnClick(item.type, item)
                          "
                        >
                          mdi-plus-circle-outline
                        </x-icon>
                      </template>
                      <span
                        class="caption"
                      >Add new
                        <span class="text-capitalize">{{
                          item.type.slice(0, -3)
                        }}</span></span>
                    </v-tooltip>
                  </template>

                  <v-list-item-group :value="selectedItem">
                    <component
                      :is="
                        _isUIAllowed('treeview-drag-n-drop')
                          ? 'draggable'
                          : 'div'
                      "
                      v-model="item.children"
                      draggable="div"
                      v-bind="dragOptions"
                      @change="onMove($event, item.children)"
                    >
                      <transition-group
                        type="transition"
                        :name="!drag ? 'flip-list' : null"
                      >
                        <v-list-item
                          v-for="child in item.children || []"
                          v-show="
                            !search ||
                              child.name
                                .toLowerCase()
                                .includes(search.toLowerCase())
                          "
                          :key="child.key"
                          v-t="['a:table:open']"
                          color="x-active"
                          active-class="font-weight-bold"
                          :selectable="true"
                          dense
                          :value="`${
                            (child._nodes && child._nodes).type || ''
                          }||${(child._nodes && child._nodes.dbAlias) || ''}||${
                            child.name
                          }`"
                          class="nested ml-3 nc-draggable-child"
                          style="position: relative"
                          @click.stop="addTab({ ...child }, false, true)"
                          @contextmenu="showCTXMenu($event, child, false, true)"
                        >
                          <v-icon
                            v-if="_isUIAllowed('treeview-drag-n-drop')"
                            small
                            :class="`nc-child-draggable-icon nc-child-draggable-icon-${child.name}`"
                          >
                            mdi-drag-vertical
                          </v-icon>

                          <v-list-item-icon>
                            <v-icon
                              v-if="icons[child._nodes.type].openIcon"
                              style="cursor: auto"
                              x-small
                              :color="icons[child._nodes.type].openColor"
                            >
                              {{ icons[child._nodes.type].openIcon }}
                            </v-icon>
                            <v-icon
                              v-else
                              x-small
                              style="cursor: auto"
                              :color="icons[child._nodes.type].color"
                            >
                              {{ icons[child._nodes.type].icon }}
                            </v-icon>
                          </v-list-item-icon>
                          <v-list-item-title>
                            <v-tooltip
                              v-if="
                                _isUIAllowed('creator_tooltip') &&
                                  child.creator_tooltip
                              "
                              bottom
                            >
                              <template #activator="{ on }">
                                <span
                                  class="caption"
                                  v-on="on"
                                  @dblclick="showSqlClient = true"
                                >
                                  {{ child.name }}
                                </span>
                              </template>
                              <span class="caption">{{
                                child.creator_tooltip
                              }}</span>
                            </v-tooltip>
                            <span v-else class="caption">{{ child.name }}</span>
                          </v-list-item-title>
                          <template v-if="child.type === 'table'">
                            <v-spacer />
                            <div class="action d-flex" @click.stop>
                              <v-menu>
                                <template #activator="{ on }">
                                  <v-icon
                                    v-if="
                                      _isUIAllowed('treeview-rename-button') ||
                                        _isUIAllowed('ui-acl')
                                    "
                                    small
                                    v-on="on"
                                  >
                                    mdi-dots-vertical
                                  </v-icon>
                                </template>

                                <v-list dense>
                                  <v-list-item
                                    v-if="
                                      _isUIAllowed('treeview-rename-button')
                                    "
                                    v-t="['c:table:rename:navdraw:options']"
                                    dense
                                    @click="
                                      menuItem = child;
                                      dialogRenameTable.cookie = child;
                                      dialogRenameTable.dialogShow = true;
                                      dialogRenameTable.defaultValue =
                                        child.name;
                                    "
                                  >
                                    <v-list-item-icon>
                                      <v-icon x-small>
                                        mdi-pencil-outline
                                      </v-icon>
                                    </v-list-item-icon>
                                    <v-list-item-title>
                                      <span classs="caption">
                                        <!--Rename-->
                                        {{ $t("general.rename") }}
                                      </span>
                                    </v-list-item-title>
                                  </v-list-item>
                                  <v-list-item
                                    v-if="_isUIAllowed('ui-acl')"
                                    v-t="['c:table:ui-acl']"
                                    dense
                                    @click="openUIACL(child)"
                                  >
                                    <v-list-item-icon>
                                      <v-icon x-small>
                                        mdi-shield-outline
                                      </v-icon>
                                    </v-list-item-icon>
                                    <v-list-item-title>
                                      <span classs="caption">
                                        <!--UI ACL-->
                                        {{ $t("labels.uiAcl") }}
                                      </span>
                                    </v-list-item-title>
                                  </v-list-item>
                                  <v-list-item v-if="_isUIAllowed('table-delete')" dense @click="checkAndDeleteTable(child)">
                                    <v-list-item-icon>
                                      <v-icon x-small color="red">
                                        mdi-delete-outline
                                      </v-icon>
                                    </v-list-item-icon>
                                    <v-list-item-title>
                                      <span classs="caption" style="color: red">Delete</span>
                                    </v-list-item-title>
                                  </v-list-item>
                                </v-list>
                              </v-menu>

                              <!--                          <v-icon @click.stop="" x-small>mdi-delete-outline</v-icon>-->
                            </div>
                          </template>
                        </v-list-item>
                      </transition-group>
                    </component>
                  </v-list-item-group>
                </v-list-group>
                <v-list-item
                  v-else-if="
                    (item.type !== 'sqlClientDir' || showSqlClient) &&
                      (item.type !== 'migrationsDir' || _isUIAllowed('audit'))
                  "
                  :key="item.key"
                  :selectable="false"
                  :value="`${(item._nodes && item._nodes).type || ''}||${
                    (item._nodes && item._nodes.dbAlias) || ''
                  }||${item.name}`"
                  :class="`nc-treeview-item-${item.name}`"
                  @click.stop="addTab({ ...item }, false, false)"
                  @contextmenu.prevent="showCTXMenu($event, item, false, false)"
                >
                  <v-list-item-icon>
                    <v-icon
                      v-if="icons[item._nodes.type].openIcon"
                      small
                      style="cursor: auto"
                      :color="icons[item._nodes.type].openColor"
                    >
                      {{ icons[item._nodes.type].openIcon }}
                    </v-icon>
                    <v-icon
                      v-else
                      small
                      style="cursor: auto"
                      :color="icons[item._nodes.type].color"
                    >
                      {{ icons[item._nodes.type].icon }}
                    </v-icon>
                  </v-list-item-icon>
                  <v-list-item-title>
                    <v-tooltip v-if="!isNonAdminAccessAllowed(item)" top>
                      <template #activator="{ on }">
                        <span
                          class="caption font-weight-regular"
                          v-on="on"
                          @dblclick="showSqlClient = true"
                        >{{ item.name }}</span>
                      </template>
                      <span class="caption">Only visible to Creator</span>
                    </v-tooltip>
                    <span
                      v-else
                      class="caption font-weight-regular"
                      @dblclick="showSqlClient = true"
                    >{{ item.name }}</span>
                  </v-list-item-title>
                </v-list-item>
              </template>
            </v-list>
          </v-container>
          <recursive-menu
            v-model="menuVisible"
            offset-y
            :items="ctxMenuOptions()"
            :position-x="x"
            :position-y="y"
            @click="handleCTXMenuClick($event.value)"
          />
        </div>
        <div class="pr-3 advance-menu d-none" :class="{ 'pl-3': !mini }">
          <v-divider v-if="_isUIAllowed('treeViewProjectSettings')" />

          <v-list
            v-if="_isUIAllowed('treeViewProjectSettings')"
            dense
            :class="{ 'advanced-border': overShieldIcon }"
          >
            <v-list-item>
              <v-list-item-title>
                <!-- Settings -->
                <span class="body-2 font-weight-medium">{{
                  $t("activity.settings")
                }}</span>
                <v-tooltip top>
                  <template #activator="{ on }">
                    <x-icon
                      class="mt-n1"
                      color="pink textColor"
                      icon-class="ml-2"
                      small
                      v-on="on"
                      @mouseenter="overShieldIcon = true"
                      @mouseleave="overShieldIcon = false"
                    >
                      mdi-shield-lock-outline
                    </x-icon>
                  </template>
                  <!-- Only visible to Creator -->
                  <span class="caption">{{ $t("msg.info.onlyCreator") }}</span>
                </v-tooltip>
              </v-list-item-title>
            </v-list-item>

            <template v-if="_isUIAllowed('treeViewProjectSettings')">
              <v-tooltip bottom>
                <template #activator="{ on }">
                  <v-list-item
                    v-t="['c:settings:appstore']"
                    dense
                    class="body-2 nc-settings-appstore"
                    @click="appsTabAdd"
                    v-on="on"
                  >
                    <v-list-item-icon>
                      <v-icon x-small>
                        mdi-storefront-outline
                      </v-icon>
                    </v-list-item-icon>
                    <!-- App Store -->
                    <v-list-item-title>
                      <span class="font-weight-regular caption">{{
                        $t("title.appStore")
                      }}</span>
                    </v-list-item-title>
                  </v-list-item>
                </template>
                <!-- App Store -->
                {{ $t("title.appStore") }}
              </v-tooltip>

              <v-tooltip bottom>
                <template #activator="{ on }">
                  <v-list-item
                    v-t="['c:settings:team-auth']"
                    dense
                    class="body-2 nc-settings-teamauth"
                    @click="rolesTabAdd"
                    v-on="on"
                  >
                    <v-list-item-icon>
                      <v-icon x-small>
                        mdi-account-group
                      </v-icon>
                    </v-list-item-icon>
                    <!-- Team & Auth -->
                    <v-list-item-title>
                      <span class="font-weight-regular caption">{{
                        $t("title.teamAndAuth")
                      }}</span>
                    </v-list-item-title>
                  </v-list-item>
                </template>
                <!-- Roles & Users Management -->
                {{ $t("title.rolesUserMgmt") }}
              </v-tooltip>
              <v-tooltip bottom>
                <template #activator="{ on }">
                  <v-list-item
                    v-t="['c:settings:proj-metadata']"
                    dense
                    class="body-2 nc-settings-projmeta"
                    @click="disableOrEnableModelTabAdd"
                    v-on="on"
                  >
                    <v-list-item-icon>
                      <v-icon x-small>
                        mdi-table-multiple
                      </v-icon>
                    </v-list-item-icon>
                    <!-- Project Metadata -->
                    <v-list-item-title>
                      <span class="font-weight-regular caption">{{
                        $t("title.projMeta")
                      }}</span>
                    </v-list-item-title>
                  </v-list-item>
                </template>
                <!-- Meta Management -->
                {{ $t("title.metaMgmt") }}
              </v-tooltip>

              <v-tooltip bottom>
                <template #activator="{ on }">
                  <v-list-item
                    v-t="['c:settings:audit']"
                    dense
                    class="body-2 nc-settings-audit"
                    @click="openAuditTab"
                    v-on="on"
                  >
                    <v-list-item-icon>
                      <v-icon x-small>
                        mdi-notebook-outline
                      </v-icon>
                    </v-list-item-icon>
                    <!-- Project Metadata -->
                    <v-list-item-title>
                      <span class="font-weight-regular caption">{{
                        $t("title.audit")
                      }}</span>
                    </v-list-item-title
                    </v-list-item
                    >
                  </v-list-item>
                </template>
                <!-- Meta Management -->
                {{ $t("title.auditLogs") }}
              </v-tooltip>
            </template>
          </v-list>
          <v-divider />

          <v-list v-if="_isUIAllowed('previewAs') || previewAs" dense>
            <v-list-item>
              <!-- Preview as -->
              <span class="body-2 font-weight-medium">{{
                $t("activity.previewAs")
              }}</span>
              <v-icon small class="ml-1">
                mdi-drama-masks
              </v-icon>
            </v-list-item>

            <v-list dense>
              <div class="mx-4 d-flex align-center mb-2">
                <template v-for="(role, i) in rolesList">
                  <v-divider
                    v-if="i"
                    :key="i"
                    vertical
                    class="mx-2 caption grey--text"
                  />
                  <div
                    :key="role.title"
                    :class="`pointer text-center nc-preview-${role.title}`"
                    @click="setPreviewUSer(role.title)"
                  >
                    <v-icon
                      small
                      class="mr-1"
                      :color="role.title === previewAs ? 'x-active' : ''"
                    >
                      {{ roleIcon[role.title] }}
                    </v-icon>
                    <span
                      class="caption text-capitalize"
                      :class="{ 'x-active--text': role.title === previewAs }"
                    >{{ role.title }}</span>
                  </div>
                </template>
              </div>
              <template v-if="previewAs">
                <!--                <v-divider></v-divider>-->
                <v-list-item @click="setPreviewUSer(null)">
                  <v-icon small class="mr-1">
                    mdi-close
                  </v-icon>
                  <!-- Reset Preview -->
                  <span class="caption nc-preview-reset">{{
                    $t("activity.resetReview")
                  }}</span>
                </v-list-item>
              </template>
            </v-list>
          </v-list>
        </div>

        <v-divider />
        <div
          v-t="['e:api-docs']"
          class="caption pointer nc-docs pb-2 pl-5 pr-3 pt-2 d-flex align-center"
          @click="openLink(apiLink)"
        >
          <v-icon color="brown" small class="mr-2">
            mdi-open-in-new
          </v-icon>
          {{ $t('title.apiDocs') }}
        </div>

        <template v-if="_isUIAllowed('settings')">
          <div class="pl-5 pr-3 d-flex align-center pb-2">
            <settings-modal>
              <template #default="{ click }">
                <div
                  v-t="['c:navdraw:project-settings']"
                  class="caption pointer nc-team-settings"
                  @click="click"
                >
                  <v-icon color="brown" small class="mr-1">
                    mdi-cog
                  </v-icon>
                  {{ $t('title.teamAndSettings') }}
                </div>
              </template>
            </settings-modal>
          </div>
        </template>

        <!--        <v-divider/>-->
        <!--        <extras class="pl-1"/>-->
      </div>
    </v-navigation-drawer>

    <dlg-table-create
      v-if="dialogGetTableName.dialogShow"
      v-model="dialogGetTableName.dialogShow"
      @create="mtdTableCreate($event)"
    />

    <dlg-view-create
      v-if="dialogGetViewName.dialogShow"
      v-model="dialogGetViewName.dialogShow"
      @create="mtdViewCreate($event)"
    />

    <textDlgSubmitCancel
      v-if="dialogRenameTable.dialogShow"
      :rules="[validateTableName, validateUniqueAlias]"
      :dialog-show="dialogRenameTable.dialogShow"
      :heading="dialogRenameTable.heading"
      :cookie="dialogRenameTable.cookie"
      :default-value="dialogRenameTable.defaultValue"
      :mtd-dialog-submit="mtdDialogRenameTableSubmit"
      :mtd-dialog-cancel="mtdDialogRenameTableCancel"
    />

    <textDlgSubmitCancel
      v-if="dialogGetFunctionName.dialogShow"
      :dialog-show="dialogGetFunctionName.dialogShow"
      :heading="dialogGetFunctionName.heading"
      :mtd-dialog-submit="mtdDialogGetFunctionNameSubmit"
      :mtd-dialog-cancel="mtdDialogGetFunctionNameCancel"
    />
    <textDlgSubmitCancel
      v-if="dialogGetProcedureName.dialogShow"
      :dialog-show="dialogGetProcedureName.dialogShow"
      :heading="dialogGetProcedureName.heading"
      :mtd-dialog-submit="mtdDialogGetProcedureNameSubmit"
      :mtd-dialog-cancel="mtdDialogGetProcedureNameCancel"
    />
    <textDlgSubmitCancel
      v-if="dialogGetSequenceName.dialogShow"
      :dialog-show="dialogGetSequenceName.dialogShow"
      :heading="dialogGetSequenceName.heading"
      :mtd-dialog-submit="mtdDialogGetSequenceNameSubmit"
      :mtd-dialog-cancel="mtdDialogGetSequenceNameCancel"
    />
    <dlgLabelSubmitCancel
      v-if="selectedNodeForDelete.dialog"
      :actions-mtd="deleteSelectedNode"
      :dialog-show="selectedNodeForDelete.dialog"
      :heading="selectedNodeForDelete.heading"
      type="error"
    />
<<<<<<< HEAD
    <quick-import
      ref="quickImport"
      v-model="quickImportDialog"
=======
    <dlgLabelSubmitCancel
      v-if="dialogDeleteTable.dialogShow"
      type="error"
      :actions-mtd="deleteTable"
      :dialog-show="dialogDeleteTable.dialogShow"
      :heading="dialogDeleteTable.heading + ' ' + dialogDeleteTable.nodes.table_name"
    />
    <excel-import
      ref="excelImport"
      v-model="excelImportDialog"
>>>>>>> fb867603
      hide-label
      import-to-project
      @success="onQuickImport"
    />
  </div>
</template>

<script>
/* eslint-disable */

import {mapMutations, mapGetters, mapActions} from "vuex";

import rightClickOptions from "../helpers/rightClickOptions";
import rightClickOptionsSub from "../helpers/rightClickOptionsSub";
import icons from "../helpers/treeViewIcons";

import textDlgSubmitCancel from "./utils/DlgTextSubmitCancel";
import dlgLabelSubmitCancel from "./utils/DlgLabelSubmitCancel";
import {copyTextToClipboard} from "../helpers/xutils";
import DlgTableCreate from "~/components/utils/DlgTableCreate";
import DlgViewCreate from "~/components/utils/DlgViewCreate";
import SponsorMini from "~/components/SponsorMini";
import {validateTableName} from "~/helpers";
import QuickImport from "~/components/import/QuickImport";

import draggable from "vuedraggable";
import GithubStarBtn from "~/components/GithubStarBtn";
import SettingsModal from "~/components/settings/SettingsModal";
import Language from "~/components/utils/Language";
import Extras from "~/components/project/spreadsheet/components/Extras";

export default {
  components: {
    Extras,
    Language,
    SettingsModal,
    GithubStarBtn,
    draggable,
    QuickImport,
    SponsorMini,
    DlgViewCreate,
    DlgTableCreate,
    textDlgSubmitCancel,
    dlgLabelSubmitCancel,
  },
  props: {
    sharedBase: Boolean,
  },
  data: () => ({
    treeViewStatus: {},
    drag: false,
    dragOptions: {
      animation: 200,
      group: "description",
      disabled: false,
      ghostClass: "ghost",
    },
    roleIcon: {
      owner: "mdi-account-star",
      creator: "mdi-account-hard-hat",
      editor: "mdi-account-edit",
      viewer: "mdi-eye-outline",
      commenter: "mdi-comment-account-outline",
    },
    rolesList: [
      {title: "editor"},
      {title: "commenter"},
      {title: "viewer"},
    ],
    showSqlClient: false,
    nestedMenu: {},
    overShieldIcon: false,
    activeListItem: null,
    dbIcons: {
      oracledb: "oracle_icon@2x.png",
      pg: "postgresql_icon@2x.png",
      mysql: "mysql_icon@2x.png",
      mssql: "mssql_icon@2x.png",
      sqlite3: "sqlite.png",
    },
    mini: false,
    miniExpanded: false,
    navigation: {
      shown: true,
      width: 320,
      borderSize: 3,
    },
    loadingProjects: true,
    caseInsensitive: true,
<<<<<<< HEAD
=======
    // open: [],
>>>>>>> fb867603
    search: null,
    menuVisible: false,
    quickImportDialog: false,
    x: 0,
    y: 0,
    menuItem: null,
    menu: [{title: "Execute"}],
    icons,
    tree: [],
    active: [],
    viewMenu: false,
    dialogGetTableName: {
      dialogShow: false,
      heading: "Enter New Table Name",
      field: "Table Name",
    },
    dialogGetViewName: {
      dialogShow: false,
      heading: "Enter New View Name",
      field: "View Name",
    },
    dialogGetFunctionName: {
      dialogShow: false,
      heading: "Enter New Function Name",
      field: "Function Name",
    },
    dialogGetProcedureName: {
      dialogShow: false,
      heading: "Enter New Procedure Name",
      field: "Procedure Name",
    },
    dialogGetSequenceName: {
      dialogShow: false,
      heading: "Enter New Sequence Name",
      field: "Sequence Name",
    },
    dialogRenameTable: {
      dialogShow: false,
      heading: "Rename Table",
      field: "Table Name",
      cookie: null,
      defaultValue: null,
    },
    selectedNodeForDelete: {
      dialog: false,
      item: null,
      heading: null,
    },
    dialogDeleteTable: {
      dialogShow: false,
      heading: 'Delete Table'
    },
  }),
  computed: {
    apiLink() {
      return new URL(`/api/v1/db/meta/projects/${this.projectId}/swagger`, this.$store.state.project.appInfo && this.$store.state.project.appInfo.ncSiteUrl)
    },
    previewAs: {
      get() {
        return this.$store.state.users.previewAs;
      },
      set(previewAs) {
        this.$store.commit("users/MutPreviewAs", previewAs);
      },
    },
    selectedItem() {
      return [
        this.$route.query.type,
        this.$route.query.dbalias,
        this.$route.query.name,
      ].join("||");
    },
    direction() {
      return this.navigation.shown === false ? "Open" : "Closed";
    },
    ...mapGetters({
      projects: "project/list",
      tabs: "tabs/list",
      sqlMgr: "sqlMgr/sqlMgr",
      currentProjectFolder: "project/currentProjectFolder",
    }),
    filter() {
      return (item, search, textKey) => item[textKey].indexOf(search) > -1;
    },
    hideNode() {
      return {
        sqlClientDir: !this._isUIAllowed("sqlClientDir"),
        migrationsDir: !this._isUIAllowed("migrationsDir"),
        functionDir: !this._isUIAllowed("functionDir"),
        procedureDir: !this._isUIAllowed("procedureDir"),
      };
    },
    isTreeView() {
      return (
        this.projects &&
        (this.projects.length > 1 ||
          (this.projects[0] &&
            this.projects[0].children &&
            (this.projects[0].children.length > 1 ||
              (this.projects[0].children[0] &&
                this.projects[0].children[0].children &&
                this.projects[0].children[0].children.length > 1))))
      );
    },
    listViewArr() {
      return (
        (this.projects &&
          this.projects[0] &&
          this.projects[0].children &&
          this.projects[0].children[0] &&
          this.projects[0].children[0].children &&
          this.projects[0].children[0].children[0] &&
          this.projects[0].children[0].children[0].children) ||
        []
      );
    },
  },
  methods: {
    async onMove(event, children) {
      if (children.length - 1 === event.moved.newIndex) {
        this.$set(
          children[event.moved.newIndex],
          "order",
          children[event.moved.newIndex - 1].order + 1
        );
      } else if (event.moved.newIndex === 0) {
        this.$set(
          children[event.moved.newIndex],
          "order",
          children[1].order / 2
        );
      } else {
        this.$set(
          children[event.moved.newIndex],
          "order",
          (children[event.moved.newIndex - 1].order +
            children[event.moved.newIndex + 1].order) /
          2
        );
      }

      // await this.$store.dispatch('sqlMgr/ActSqlOp', [{dbAlias: 'db'}, 'xcModelOrderSet', {
      //   tn: children[event.moved.newIndex].table_name,
      //   order: children[event.moved.newIndex].order,
      // }])
      await this.$api.dbTable.reorder(children[event.moved.newIndex].id, {
        order: children[event.moved.newIndex].order,
      });
    },
    openUIACL(child) {
      this.disableOrEnableModelTabAdd();
      setTimeout(() => {
        this.$router.push({
          query: {
            ...this.$route.query,
            nested_1:
              (child &&
                child._nodes &&
                child._nodes.dbConnection &&
                child._nodes.dbConnection.id) + "acl",
          },
        });
      }, 100);
    } /*
    setPreviewUSer(previewAs) {
      if (!process.env.EE) {
        this.$toast.info('Available in Enterprise edition').goAway(3000);
      } else {
        this.previewAs = previewAs;
        window.location.reload();
      }
    },*/,
    async loadRoles() {
      // if (this.$store.getters['users/GtrIsAdmin']) {
      //   const roles = (
      //     await this.$axios.get('/admin/roles', {
      //       headers: {
      //         'xc-auth': this.$store.state.users.token,
      //       },
      //       params: {
      //         project_id: this.$route.params.project_id,
      //       },
      //     })
      //   ).data
      //   this.rolesList = roles.filter(role => !['owner', 'creator', 'guest'].includes(role.title))
      // } else {
      //   this.rolesList = null
      //   this.previewAs = null
      // }
    },
    appsTabAdd() {
      const tabIndex = this.tabs.findIndex((el) => el.key === `appStore`);
      if (tabIndex !== -1) {
        this.changeActiveTab(tabIndex);
      } else {
        let item = {
          name: "App Store",
          key: `appStore`,
        };
        item._nodes = {env: "_noco"};
        item._nodes.type = "appStore";
        this.$store.dispatch("tabs/ActAddTab", item);
      }
    },
    isNonAdminAccessAllowed(item) {
      return ["tableDir", "viewDir"].includes(item.type);
    },
    changeTheme() {
      this.$store.dispatch(
        "settings/ActToggleDarkMode",
        !this.$store.state.settings.darkTheme
      );
    },
    openLink(link) {
      window.open(link, "_blank");
    },
    async checkAndDeleteTable(table) {
      const tableMeta = this.$store.state.meta.metas[table.table_name] || await this.loadTableSchema(table);
      if(tableMeta.columns.some((col) => col.uidt === "LinkToAnotherRecord")) {
        this.$toast.error(`drop table ${table.table_name} - cannot drop table ${table.table_name} because other objects depend on it`).goAway(3000);
        return;
      }
      this.dialogDeleteTable.nodes = table._nodes
      this.deleteTable("showDialog", table.id);
      this.$e("c:table:delete");
    },
    async loadTableSchema(table) {
      return await this.$store.dispatch('meta/ActLoadMeta', {
        env: table._nodes.env,
        dbAlias: table._nodes.dbAlias,
        table_name: table.table_name
      })
    },
    async deleteTable(action = "", id) {
      if (id) {
        this.dialogDeleteTable.deleteId = id;
      }
      if (action === "showDialog") {
        this.dialogDeleteTable.dialogShow = true;
      } else if (action === "hideDialog") {
        this.dialogDeleteTable.dialogShow = false;
      } else {
        // todo : check relations and triggers
        try {
          await this.$api.dbTable.delete(this.dialogDeleteTable.deleteId);

          this.removeTableTab({
            env: this.dialogDeleteTable.nodes.env,
            dbAlias: this.dialogDeleteTable.nodes.dbAlias,
            table_name: this.dialogDeleteTable.nodes.table_name,
          });

          await this.loadTablesFromParentTreeNode({
            _nodes: {
              ...this.dialogDeleteTable.nodes,
            },
          });

          this.$store.commit("meta/MutMeta", {
            key: this.dialogDeleteTable.nodes.table_name,
            value: null,
          });
          this.$store.commit("meta/MutMeta", {
            key: this.dialogDeleteTable.deleteId,
            value: null,
          });
        } catch (e) {
          const msg = await this._extractSdkResponseErrorMsg(e);
          this.$toast.error(msg).goAway(3000);
        }
        this.dialogDeleteTable.dialogShow = false;
        this.$e("a:table:delete");
      }
    },
    // async deleteTable(action = '', nodes=null) {
    //   if(nodes) this.dialogDeleteTable.nodes = nodes;

    //   if (action === 'showDialog') {
    //     this.dialogDeleteTable.dialogShow = true
    //   } else if (action === 'hideDialog') {
    //     this.dialogDeleteTable.dialogShow = false
    //   } else {
    //     nodes = this.dialogDeleteTable.nodes;
    //     let relationListAll = await this.$store.dispatch('sqlMgr/ActSqlOp', [{
    //       env: nodes.env,
    //       dbAlias: nodes.dbAlias
    //     }, 'relationListAll'])

    //     relationListAll = relationListAll.data.list.filter(rel => rel.rtn === nodes.tn).map(({ tn }) => tn)

    //     if (relationListAll.length) {
    //       this.$toast.info('Table can\'t be  deleted  since Table is being referred in following tables : ' + relationListAll.join(', ')).goAway(10000)
    //       this.dialogDeleteTable.dialogShow = false
    //       return
    //     }

    //     const triggerList = await this.$store.dispatch('sqlMgr/ActSqlOp', [{
    //       env: nodes.env,
    //       dbAlias: nodes.dbAlias
    //     }, 'triggerList', {
    //       tn: nodes.tn
    //     }])

    //     for (const trigger of triggerList.data.list) {
    //       const result = await this.$store.dispatch('sqlMgr/ActSqlOpPlus', [
    //         {
    //           env: nodes.env,
    //           dbAlias: nodes.dbAlias
    //         },
    //         'triggerDelete',
    //         {
    //           ...trigger,
    //           tn: nodes.tn,
    //           oldStatement: trigger.statement
    //         }])

    //       console.log('triggerDelete result ', result)

    //       this.$toast.success('Trigger deleted successfully').goAway(1000)
    //     }

    //     let columns = await this.$store.dispatch('sqlMgr/ActSqlOp', [{
    //       env: nodes.env,
    //       dbAlias: nodes.dbAlias
    //     }, 'columnList', {
    //       tn: nodes.tn
    //     }])

    //     columns = columns.data.list

    //     await this.$store.dispatch('sqlMgr/ActSqlOpPlus', [{
    //       env: nodes.env,
    //       dbAlias: nodes.dbAlias
    //     },
    //     'tableDelete',
    //     { tn: nodes.tn, columns }])

    //     this.removeTableTab({
    //       env: nodes.env,
    //       dbAlias: nodes.dbAlias,
    //       tn: nodes.tn
    //     })

    //     await this.loadTablesFromParentTreeNode({
    //       _nodes: {
    //         ...nodes
    //       }
    //     })
    //     this.dialogDeleteTable.dialogShow = false
    //   }
    // },
    /*    settingsTabAdd() {
          const tabIndex = this.tabs.findIndex(el => el.key === `projectSettings`);
          if (tabIndex !== -1) {
            this.changeActiveTab(tabIndex);
          } else {
            console.log('add roles tab');
            let item = {name: 'Settings', key: `projectSettings`}
            item._nodes = {env: 'dev'};
            item._nodes.type = 'projectSettings';
            this.$store.dispatch("tabs/ActAddTab", item);
          }

        },*/

    rolesTabAdd() {
      const tabIndex = this.tabs.findIndex((el) => el.key === `roles`);
      if (tabIndex !== -1) {
        this.changeActiveTab(tabIndex);
      } else {
        let item = {
          name: `${this.$t("title.teamAndAuth")} `,
          key: `roles`,
        };
        item._nodes = {env: "_noco"};
        item._nodes.type = "roles";
        this.$store.dispatch("tabs/ActAddTab", item);
      }
    },
    disableOrEnableModelTabAdd() {
      const tabIndex = this.tabs.findIndex(
        (el) => el.key === `disableOrEnableModel`
      );
      if (tabIndex !== -1) {
        this.changeActiveTab(tabIndex);
      } else {
        let item = {
          name: `${this.$t("title.metaMgmt")}`,
          key: `disableOrEnableModel`,
        };
        item._nodes = {env: "_noco"};
        item._nodes.type = "disableOrEnableModel";
        this.$store.dispatch("tabs/ActAddTab", item);
      }
    },
    openAuditTab() {
      const tabIndex = this.tabs.findIndex((el) => el.key === `migrationsDir`);
      if (tabIndex !== -1) {
        this.changeActiveTab(tabIndex);
      } else {
        let item = {
          name: `${this.$t("title.audit")}`,
          key: `migrationsDir`,
        };
        item._nodes = {
          env: "_noco",
          dbAlias: "db",
        };
        item._nodes.type = "migrationsDir";
        item._nodes.dbKey = "";
        this.$store.dispatch("tabs/ActAddTab", item);
      }
    },
    toggleMini() {
      this.$store.commit("panelSize/MutSize", {
        type: "treeView",
        size: this.$store.state.panelSize.treeView.size === 18 ? 5 : 18,
      });
      // this.onMiniHoverEnter();
      // this.mini = !this.mini;
    },
    onMiniHoverEnter() {
      if (this.mini && this.$refs.drawer) {
        const el = this.$refs.drawer.$el;
        this.$refs.drawer.width = el.style.width = "320px";
        this.miniExpanded = true;
      }
    },
    onMiniHoverLeave() {
      if (this.mini && this.$refs.drawer) {
        const el = this.$refs.drawer.$el;
        this.navigation.width =
          this.$refs.drawer.width =
            el.style.width =
              "50px";
        this.miniExpanded = false;
      }
    },
    onQuickImport() {
      if (!this.menuItem || this.menuItem.type !== "tableDir") {
        this.menuItem = this.listViewArr.find((n) => n.type === "tableDir");
      }
      this.loadTables(this.menuItem);
    },
    ...mapMutations({
      setProject: "project/list",
      updateProject: "project/update",
    }),
    ...mapActions({
      loadTables: "project/loadTables",
      loadProjects: "project/loadProjects",
      loadViews: "project/loadViews",
      loadProcedures: "project/loadProcedures",
      loadSequences: "project/loadSequences",
      loadFunctions: "project/loadFunctions",
      changeActiveTab: "tabs/changeActiveTab",
      // instantiateSqlMgr: "sqlMgr/instantiateSqlMgr",
      removeTableTab: 'tabs/removeTableTab',
      loadDefaultTabs: "tabs/loadDefaultTabs",
      loadTablesFromParentTreeNode: "project/loadTablesFromParentTreeNode",
      loadViewsFromParentTreeNode: "project/loadViewsFromParentTreeNode",
      loadFunctionsFromParentTreeNode:
        "project/loadFunctionsFromParentTreeNode",
      loadProceduresFromParentTreeNode:
        "project/loadProceduresFromParentTreeNode",
      removeTabsByName: "tabs/removeTabsByName",
      clearProjects: "project/clearProjects",
    }),
    async addTab(item, open, leaf) {
      // console.log("addtab item", item, open, leaf);
      //this.$store.commit('notification/MutToggleProgressBar', true);
      try {
        if (item._nodes.type === "tableDir" && !open) {
          //load tables
          await this.loadTables(item);
          const currentlyOpened = JSON.parse(JSON.stringify(this.open));
          currentlyOpened.push(item._nodes.key);
          this.activeListItem = item._nodes.key;
          // this.open = currentlyOpened;
        } else if (item._nodes.type === "viewDir" && !open) {
          await this.loadViews(item);
          const currentlyOpened = JSON.parse(JSON.stringify(this.open));
          currentlyOpened.push(item._nodes.key);
          this.activeListItem = item._nodes.key;
          // this.open = currentlyOpened;
        } else if (item._nodes.type === "functionDir" && !open) {
          await this.loadFunctions(item);
          const currentlyOpened = JSON.parse(JSON.stringify(this.open));
          currentlyOpened.push(item._nodes.key);
          this.activeListItem = item._nodes.key;
          // this.open = currentlyOpened;
        } else if (item._nodes.type === "procedureDir" && !open) {
          await this.loadProcedures(item);
          const currentlyOpened = JSON.parse(JSON.stringify(this.open));
          currentlyOpened.push(item._nodes.key);
          this.activeListItem = item._nodes.key;
          // this.open = currentlyOpened;
        } else if (item._nodes.type === "sequenceDir" && !open) {
          await this.loadSequences(item);
          const currentlyOpened = JSON.parse(JSON.stringify(this.open));
          currentlyOpened.push(item._nodes.key);
          this.activeListItem = item._nodes.key;
          // this.open = currentlyOpened;
        } else if (item._nodes.type === "env") {
          return;
        } else {
          // const tabIndex = this.tabs.findIndex(el => el.key === item.key);
          const tabIndex = this.tabs.findIndex((el) => {
            return (
              ((!el._nodes && !item._nodes) ||
                (el._nodes &&
                  item._nodes &&
                  el._nodes.type === item._nodes.type &&
                  el._nodes.dbAlias === item._nodes.dbAlias)) &&
              item.name === el.name
            );
          });
          if (tabIndex !== -1) {
            this.changeActiveTab(tabIndex);
          } else {
            if (
              item._nodes.type === "tableDir" ||
              item._nodes.type === "project" ||
              item._nodes.type === "viewDir" ||
              item._nodes.type === "procedureDir" ||
              item._nodes.type === "sequenceDir" ||
              item._nodes.type === "db" ||
              item._nodes.type === "functionDir"
            ) {
              return;
            }
            if (item._nodes.type === "table") {
              let tableIndex = +item._nodes.key.split(".").pop();
              if (
                !(await this.$store.dispatch("settings/ActCheckMaxTable", {
                  tableIndex,
                }))
              ) {
                return;
              }
            }
            this.$store.dispatch("tabs/ActAddTab", item);
          }
        }
      } catch (e) {
        console.log(e);
      } finally {
        //this.$store.commit('notification/MutToggleProgressBar', false);
      }
    },
    isActiveList(item) {
      return true; //this.treeViewStatus[item.type] = this.treeViewStatus[item.type]  || item.type === this.$route.query.type || item.type === `${this.$route.query.type}Dir`;
    },
    showNode(item) {
      return (
        !(
          this.$store.getters["project/GtrProjectPrefix"] &&
          ["functionDir", "procedureDir"].includes(item.type)
        ) &&
        (["tableDir", "viewDir"].includes(item.type) ||
          this._isUIAllowed("advanced"))
      );
    },
    showCTXMenu(e, item, open, leaf) {
      if (!this._isUIAllowed("treeViewContextMenu")) {
        return;
      }
      if (!item) {
        return;
      }
      e.preventDefault();
      e.stopPropagation();
      this.x = e.clientX;
      this.y = e.clientY;
      this.menuItem = item;

      this.$nextTick(() => {
        this.menuVisible = true;
      });
    },
    async loadProjectsData(id = null) {
      try {
        this.$store.commit("tabs/clear");
        this.loadingProjects = true;
        await this.loadProjects(id);

        if ("toast" in this.$route.query) {
          this.$toast
          .success(
            `Successfully generated ${(
              this.$store.getters["project/GtrProjectType"] || ""
            ).toUpperCase()} APIs`,
            {
              position: "top-center",
            }
          )
          .goAway(5000);
        }

        try {
          this.open = [
            this.projects[0].key,
            this.projects[0].children[0].key,
            this.projects[0].children[0].children[0].key,
          ];
        } catch (error) {
          console.log("this.open set array error", error);
        }
        this.loadingProjects = false;
        if (!this.isTreeView) {
          if (this.$route.query.type) {
            const node = this.listViewArr.find(
              (n) => n.type === `${this.$route.query.type}Dir`
            );
            await this.addTab(
              {...(node || this.listViewArr[0])},
              false,
              true
            );
          } else {
            await this.addTab({...this.listViewArr[0]}, false, true);
          }
        }
      } catch (error) {
        console.error("loadProjectsData", error);
      }
    },
    ctxMenuOptions() {
      if (!this.menuItem || !this.menuItem._nodes.type) {
        return;
      }
      let options = rightClickOptions[this.menuItem._nodes.type];
      if (!this.$store.getters["users/GtrIsAdmin"]) {
        options = rightClickOptionsSub[this.menuItem._nodes.type];
      }
      return options;
      // if (options) {
      //   return Object.keys(options).map(k => typeof options[k] === 'object' ? Object.keys(options[k]) : k);
      // }
      // return [];
    },
    isNested(item) {
      return (
        (item.children && item.children.length) ||
        [
          "tableDir",
          "viewDir",
          "functionDir",
          "procedureDir",
          "sequenceDir",
        ].includes(item.type)
      );
    },
    validateUniqueAlias(v) {
      return (
        (this.$store.state.project.tables || []).every(
          (t) =>
            this.dialogRenameTable.cookie.id === t.id || t.title !== (v || "")
        ) || "Duplicate table alias"
      );
    },
    async handleCreateBtnClick(type, item) {
      this.menuItem = item;
      switch (type) {
        case "tableDir":
          this.dialogGetTableName.dialogShow = true;
          break;
        case "viewDir":
          this.dialogGetViewName.dialogShow = true;
          break;
        case "functionDir":
          this.dialogGetFunctionName.dialogShow = true;
          break;
        case "procedureDir":
          this.dialogGetProcedureName.dialogShow = true;
          break;
        case "sequenceDir":
          this.dialogGetSequenceName.dialogShow = true;
          break;
      }
      this.$e("c:table:create:navdraw");
    },

    async handleCTXMenuClick(actionStr) {
      ///this.$store.commit('notification/MutToggleProgressBar', true);

      try {
        const item = this.menuItem;
        // const options = rightClickOptions[this.menuItem._nodes.type];
        const action = actionStr; //options[actionStr];
        // this.$e(action)

        if (action) {
          if (action === "ENV_DB_TABLES_CREATE") {
            this.dialogGetTableName.dialogShow = true;
            this.$e("c:table:create:navdraw:right-click");
          } else if (action === "ENV_DB_VIEWS_CREATE") {
            this.dialogGetViewName.dialogShow = true;
          } else if (action === "ENV_DB_PROCEDURES_CREATE") {
            this.dialogGetProcedureName.dialogShow = true;
          } else if (action === "ENV_DB_SEQUENCES_CREATE") {
            this.dialogGetSequenceName.dialogShow = true;
          } else if (action === "ENV_DB_FUNCTIONS_CREATE") {
            this.dialogGetFunctionName.dialogShow = true;
          } else if (action === "ENV_DB_FUNCTIONS_CREATE") {
            this.dialogGetFunctionName.dialogShow = true;
          } else if (action === "ENV_DB_TABLES_REFRESH") {
            await this.loadTables(this.menuItem);
            this.$toast.success("Tables refreshed").goAway(1000);
            this.$e("a:table:refresh:navdraw");
          } else if (action === "ENV_DB_VIEWS_REFRESH") {
            await this.loadViews(this.menuItem);
            this.$toast.success("Views refreshed").goAway(1000);
          } else if (action === "IMPORT_EXCEL") {
            this.quickImportDialog = true;
          } else if (action === "ENV_DB_FUNCTIONS_REFRESH") {
            await this.loadFunctions(this.menuItem);
            this.$toast.success("Functions refreshed").goAway(1000);
          } else if (action === "ENV_DB_PROCEDURES_REFRESH") {
            await this.loadProcedures(this.menuItem);
            this.$toast.success("Procedures refreshed").goAway(1000);
          } else if (action === "ENV_DB_SEQUENCES_REFRESH") {
            await this.loadSequences(this.menuItem);
            this.$toast.success("Table refreshed").goAway(1000);
          } else if (action === "ENV_DB_TABLES_RENAME") {
            this.dialogRenameTable.cookie = item;
            this.dialogRenameTable.dialogShow = true;
            this.dialogRenameTable.defaultValue = item.name;
            this.$e("c:table:rename:navdraw:right-click");
          } else if (action === "ENV_DB_MIGRATION_DOWN") {
            await this.sqlMgr.migrator().migrationsDown({
              env: item._nodes.env,
              dbAlias: item._nodes.dbAlias,
              migrationSteps: 99999999999,
              folder: this.currentProjectFolder,
              sqlContentMigrate: 1,
            });
          } else if (action === "SHOW_NODES") {
            console.log("\n_nodes.type = ", item._nodes.type, "\n");
            console.log("_nodes.key = ", item._nodes.key, "\n");
            console.log("_nodes = ", item._nodes, "\n");
          } else if (
            action === "ENV_DB_TABLES_DELETE" ||
            action === "ENV_DB_VIEWS_DELETE" ||
            action === "ENV_DB_FUNCTIONS_DELETE" ||
            action === "ENV_DB_PROCEDURES_DELETE" ||
            action === "ENV_DB_SEQUENCES_DELETE"
          ) {
            this.deleteSelectedNode("showDialog", item);
          } else if (action === "ENV_DB_TABLES_CREATE_STATEMENT") {
            await this.handleSqlStatementGeneration(
              item,
              "tableCreateStatement",
              `${item.name} Create Statement copied`
            );
          } else if (action === "ENV_DB_TABLES_INSERT_STATEMENT") {
            await this.handleSqlStatementGeneration(
              item,
              "tableInsertStatement",
              `${item.name} Insert Statement copied`
            );
          } else if (action === "ENV_DB_TABLES_UPDATE_STATEMENT") {
            await this.handleSqlStatementGeneration(
              item,
              "tableUpdateStatement",
              `${item.name} Update Statement copied`
            );
          } else if (action === "ENV_DB_TABLES_DELETE_STATEMENT") {
            await this.handleSqlStatementGeneration(
              item,
              "tableSelectStatement",
              `${item.name} Delete Statement copied`
            );
          } else if (action === "ENV_DB_TABLES_SELECT_STATEMENT") {
            await this.handleSqlStatementGeneration(
              item,
              "tableDeleteStatement",
              `${item.name} Select Statement copied`
            );
          } else {
            console.log(`No Action Fn found for ${action}`);
          }
        }
      } catch (e) {
        console.log(e);
      } finally {
        //this.$store.commit('notification/MutToggleProgressBar', false);
      }
    },

    async handleSqlStatementGeneration(item, func, msg) {
      try {
        let result = await this.$store.dispatch("sqlMgr/ActSqlOp", [
          {
            env: item._nodes.env,
            dbAlias: item._nodes.dbAlias,
          },
          func,
          {tn: item.name},
        ]);
        if (result && result.data) {
          copyTextToClipboard(result.data, "selection");
        } else {
          copyTextToClipboard("Example String", "selection");
        }

        let sqlClientNode = {...item._nodes};
        let newItem = {
          _nodes: sqlClientNode,
        };

        sqlClientNode.type = "sqlClientDir";
        sqlClientNode.key = sqlClientNode.tableDirKey.split(".");
        sqlClientNode.key.pop();
        sqlClientNode.dbKey = sqlClientNode.key.join(".");
        sqlClientNode.key.push("sqlClient");
        sqlClientNode.key = sqlClientNode.key.join(".");

        newItem.key = sqlClientNode.dbKey + ".sqlClient";
        newItem.name = "SQL Client";
        newItem.tooltip = "SQL Client";
        newItem.type = "sqlClientDir";

        this.$toast.success(msg).goAway(2000);

        this.addTab(newItem, false, false);

        this.$store.commit("queries/MutSetClipboardQuery", result.data);
      } catch (e) {
        console.log(e);
        this.$toast.error("Something went wrong").goAway(2000);
      }
    },

    async mtdDialogRenameTableSubmit(title, cookie) {
      let item = cookie;
      try {
        await this.$api.dbTable.update(item.id, {
          title,
        });
      } catch (e) {
        this.$toast
        .error(await this._extractSdkResponseErrorMsg(e))
        .goAway(3000);
        return;
      }
      await this.removeTabsByName(item);
      await this.loadTablesFromParentTreeNode({
        _nodes: {
          ...item._nodes,
        },
      });
      this.$store.dispatch("tabs/ActAddTab", {
        _nodes: {
          env: this.menuItem._nodes.env,
          dbAlias: this.menuItem._nodes.dbAlias,
          table_name: this.menuItem._nodes.table_name,
          title: title,
          dbConnection: this.menuItem._nodes.dbConnection,
          type: "table",
          dbKey: this.menuItem._nodes.dbKey,
          key: this.menuItem._nodes.key,
          tableDirKey: this.menuItem._nodes.tableDirKey,
        },
        name: title,
      });
      this.dialogRenameTable.dialogShow = false;
      this.dialogRenameTable.defaultValue = null;
      this.$toast.success("Table renamed successfully").goAway(3000);
      this.$e("a:table:rename");
    },
    mtdDialogRenameTableCancel() {
      this.dialogRenameTable.dialogShow = false;
      this.dialogRenameTable.defaultValue = null;
    },
    mtdTableCreate(table) {
      if (!this.menuItem || this.menuItem.type !== "tableDir") {
        this.menuItem = this.listViewArr.find((n) => n.type === "tableDir");
      }
      // const tables = table.name.split(',');
      this.$store.commit("notification/MutToggleProgressBar", true);
      this.dialogGetTableName.dialogShow = false;
      setTimeout(() => {
        // for (let i = 0; i < tables.length; ++i) {
        if (table.name) {
          this.$store.dispatch("tabs/ActAddTab", {
            _nodes: {
              env: this.menuItem._nodes.env,
              dbAlias: this.menuItem._nodes.dbAlias,
              table_name: table.name,
              title: table.alias,
              type: "table",
              dbKey: this.menuItem._nodes.dbKey,
              key: this.menuItem._nodes.key,
              dbConnection: this.menuItem._nodes.dbConnection,
              newTable: table,
            },
            name: table.alias,
          });
        }
      });
      setTimeout(
        () => this.$store.commit("notification/MutToggleProgressBar", false),
        200
      );

      this.$set(this.dialogGetTableName, "dialogShow", false);
      this.$e("a:table:create");
    },
    mtdViewCreate(view) {
      // const tables = table.name.split(',');
      this.$store.commit("notification/MutToggleProgressBar", true);
      this.dialogGetViewName.dialogShow = false;
      setTimeout(() => {
        // for (let i = 0; i < tables.length; ++i) {
        if (view.name) {
          this.$store.dispatch("tabs/ActAddTab", {
            _nodes: {
              env: this.menuItem._nodes.env,
              dbAlias: this.menuItem._nodes.dbAlias,
              view_name: view.name,
              title: view.alias,
              type: "view",
              dbKey: this.menuItem._nodes.key,
              key: this.menuItem._nodes.key,
              dbConnection: this.menuItem._nodes.dbConnection,
              newView: true,
            },
            name: view.alias,
          });
        }
      });
      setTimeout(
        () => this.$store.commit("notification/MutToggleProgressBar", false),
        200
      );

      this.$set(this.dialogGetTableName, "dialogShow", false);
    },
    mtdDialogGetTableNameSubmit(tn, cookie) {
      let tables = tn.split(",");
      this.$store.commit("notification/MutToggleProgressBar", true);
      this.dialogGetTableName.dialogShow = false;
      setTimeout(() => {
        for (let i = 0; i < tables.length; ++i) {
          if (tables[i]) {
            this.$store.dispatch("tabs/ActAddTab", {
              _nodes: {
                env: this.menuItem._nodes.env,
                dbAlias: this.menuItem._nodes.dbAlias,
                tn: tables[i],

                type: "table",
                dbKey: this.menuItem._nodes.dbKey,
                key: this.menuItem._nodes.key,
                dbConnection: this.menuItem._nodes.dbConnection,

                newTable: true,
              },
              name: tables[i],
            });
          }
        }
      });
      setTimeout(
        () => this.$store.commit("notification/MutToggleProgressBar", false),
        200
      );
    },
    mtdDialogGetTableNameCancel() {
      this.dialogGetTableName.dialogShow = false;
    },
    mtdDialogGetViewNameSubmit(view_name) {
      this.$store.dispatch("tabs/ActAddTab", {
        _nodes: {
          env: this.menuItem._nodes.env,
          dbAlias: this.menuItem._nodes.dbAlias,
          view_name: view_name,

          type: "view",
          dbKey: this.menuItem._nodes.key,
          key: this.menuItem._nodes.key,
          dbConnection: this.menuItem._nodes.dbConnection,

          newView: true,
        },
        name: view_name,
      });
      this.dialogGetViewName.dialogShow = false;
    },
    mtdDialogGetViewNameCancel() {
      this.dialogGetViewName.dialogShow = false;
    },
    mtdDialogGetFunctionNameSubmit(function_name) {
      this.$store.dispatch("tabs/ActAddTab", {
        _nodes: {
          dbKey: this.menuItem._nodes.dbKey,
          env: this.menuItem._nodes.env,
          dbAlias: this.menuItem._nodes.dbAlias,
          function_name: function_name,
          newFunction: true,
          type: "function",
          key: this.menuItem._nodes.key,
          dbConnection: this.menuItem._nodes.dbConnection,
        },
        name: function_name,
      });
      this.dialogGetFunctionName.dialogShow = false;
    },
    mtdDialogGetFunctionNameCancel() {
      this.dialogGetFunctionName.dialogShow = false;
    },
    mtdDialogGetProcedureNameSubmit(procedure_name) {
      this.$store.dispatch("tabs/ActAddTab", {
        _nodes: {
          dbKey: this.menuItem._nodes.dbKey,
          env: this.menuItem._nodes.env,
          dbAlias: this.menuItem._nodes.dbAlias,
          procedure_name: procedure_name,
          newProcedure: true,
          type: "procedure",
          key: this.menuItem._nodes.key,
        },
        name: procedure_name,
      });
      this.dialogGetProcedureName.dialogShow = false;
    },
    mtdDialogGetSequenceNameSubmit(sequence_name) {
      this.$store.dispatch("tabs/ActAddTab", {
        _nodes: {
          dbKey: this.menuItem._nodes.dbKey,
          env: this.menuItem._nodes.env,
          dbAlias: this.menuItem._nodes.dbAlias,
          sequence_name: sequence_name,
          newSequence: true,
          type: "sequence",
          key: this.menuItem._nodes.key,
          dbConnection: this.menuItem._nodes.dbConnection,
        },
        name: sequence_name,
      });
      this.dialogGetSequenceName.dialogShow = false;
    },
    mtdDialogGetProcedureNameCancel() {
      this.dialogGetProcedureName.dialogShow = false;
    },
    mtdDialogGetSequenceNameCancel() {
      this.dialogGetSequenceName.dialogShow = false;
    },
    async renameSelectedNode(action = "", item) {
      if (action === "showDialog") {
        this.selectedNodeForRename = {
          dialog: true,
          item: item,
          heading: `Rename ${item._nodes.type}`,
        };
      } else if (action === "hideDialog") {
        this.selectedNodeForDelete = {
          dialog: false,
          item: null,
          heading: null,
        };
      } else {
      }
    },
    async deleteSelectedNode(action = "", item) {
      if (action === "showDialog") {
        this.selectedNodeForDelete = {
          dialog: true,
          item: item,
          heading: `Click Submit to Delete The ${item._nodes.type}`,
        };
      } else if (action === "hideDialog") {
        this.selectedNodeForDelete = {
          dialog: false,
          item: null,
          heading: null,
        };
      } else {
        item = this.selectedNodeForDelete.item;
        if (item._nodes.type === "table") {
          const result = await this.$store.dispatch("sqlMgr/ActSqlOp", [
            {
              env: item._nodes.env,
              dbAlias: item._nodes.dbAlias,
            },
            "columnList",
            {
              table_name: item._nodes.table_name,
            },
          ]);

          await this.sqlMgr.sqlOpPlus(
            {
              env: item._nodes.env,
              dbAlias: item._nodes.dbAlias,
            },
            "tableDelete",
            {
              table_name: item._nodes.table_name,
              columns: columns.data.list,
            }
          );
          await this.loadTablesFromParentTreeNode({
            _nodes: {
              ...item._nodes,
            },
          });
          this.$toast.success("Table deleted successfully").goAway(3000);
        } else if (item._nodes.type === "view") {
          const view = await this.$store.dispatch("sqlMgr/ActSqlOp", [
            {
              env: item._nodes.env,
              dbAlias: item._nodes.dbAlias,
            },
            "viewRead",
            {view_name: item._nodes.view_name},
          ]);

          await this.$store.dispatch("sqlMgr/ActSqlOpPlus", [
            {
              env: item._nodes.env,
              dbAlias: item._nodes.dbAlias,
            },
            "viewDelete",
            {
              view_name: item._nodes.view_name,
              oldViewDefination: view.view_definition,
            },
          ]);
          await this.loadViewsFromParentTreeNode({
            _nodes: {
              ...item._nodes,
            },
          });
          this.$toast.success("View deleted successfully").goAway(3000);
        } else if (item._nodes.type === "function") {
          const _function = await this.$store.dispatch("sqlMgr/ActSqlOp", [
            {
              env: item._nodes.env,
              dbAlias: item._nodes.dbAlias,
            },
            "functionRead",
            {
              function_name: item._nodes.function_name,
            },
          ]);

          await this.$store.dispatch("sqlMgr/ActSqlOpPlus", [
            {
              env: item._nodes.env,
              dbAlias: item._nodes.dbAlias,
            },
            "functionDelete",
            {
              function_name: item._nodes.function_name,
              oldCreateFunction: _function.create_function,
            },
          ]);

          await this.loadFunctionsFromParentTreeNode({
            _nodes: {
              ...item._nodes,
            },
          });
          this.$toast.success("Function deleted successfully").goAway(3000);
        } else if (item._nodes.type === "procedure") {
          const procedure = await this.$store.dispatch("sqlMgr/ActSqlOp", [
            {
              env: item._nodes.env,
              dbAlias: item._nodes.dbAlias,
            },
            "procedureRead",
            {
              procedure_name: item._nodes.procedure_name,
            },
          ]);

          await this.$store.dispatch("sqlMgr/ActSqlOpPlus", [
            {
              env: item._nodes.env,
              dbAlias: item._nodes.dbAlias,
            },
            "procedureDelete",
            {
              procedure_name: item._nodes.procedure_name,
              create_procedure: procedure.create_procedure,
            },
          ]);

          await this.loadProceduresFromParentTreeNode({
            _nodes: {
              ...item._nodes,
            },
          });
          this.$toast.success("Procedure deleted successfully").goAway(3000);
        }

        await this.removeTabsByName(item);

        this.selectedNodeForDelete = {
          dialog: false,
          item: null,
          heading: null,
        };
      }
    },
    validateTableName(v) {
      return validateTableName(
        v,
        this.$store.getters["project/GtrProjectIsGraphql"]
      );
    },
  },
  async created() {
    // this.loadDefaultTabs();
    // this.instantiateSqlMgr();
    const _id = this.$route.params.project;

    if (_id === "external") {
    }
    await this.loadProjectsData(_id);
    this.loadDefaultTabs(true);
    // this.loadRoles();
  },
  beforeCreate() {
  },
  mounted() {
    // this.setBorderWidth();
    // this.setEvents();
  },
  async destroyed() {
    await this.clearProjects();
  },
};
</script>
<style scoped>
/deep/ .project-tree .v-treeview-node__level {
  width: 12px;
}

/deep/ .project-tree .v-treeview-node__toggle {
  width: 12px;
}

/deep/ .v-list-item.nested {
  min-height: 25px;
}

/deep/ .v-list-item .v-list-item__icon {
  margin-right: 0;
}

/deep/ .v-list-item.nested .v-list-item__icon {
  min-height: 25px;
  margin-top: 0;
  margin-bottom: 0;
  margin-right: 0;
}

@keyframes pulse {
  0% {
    transform: scale(1);
  }
  60% {
    transform: scale(1);
  }
  70% {
    /*opacity: 0;*/
    transform: scale(1.35);
  }
  80% {
    transform: scale(1);
  }
  90% {
    /*opacity: 0;*/
    transform: scale(1.35);
  }
  100% {
    transform: scale(1);
  }
}

.heart-anim {
  animation-name: pulse;
  animation-duration: 2.5s;
  animation-iteration-count: infinite;
}

/deep/ .advance-menu .v-list-item--dense,
/deep/ .advance-menu .v-list--dense .v-list-item {
  min-height: 32px;
}

/deep/ .advance-menu .v-list-item--dense .v-list-item__icon,
/deep/ .advance-menu .v-list--dense .v-list-item .v-list-item__icon {
  margin-top: 4px;
  margin-bottom: 4px;
}

.font-weight-bold .caption {
  font-weight: 700 !important;
}

/deep/
.v-list-group
.v-list-group__header
.v-list-item__icon.v-list-group__header__append-icon {
  min-width: auto;
}

.nested .action {
  opacity: 0;
  transition: 0.4s opacity;
}

.nested:hover .action {
  opacity: 1;
}

/deep/ .nc-table-list-filter .v-input__slot {
  min-height: 30px !important;
}

/deep/ .nc-table-list-filter .v-input__slot label {
  top: 6px;
}

/deep/
.nc-table-list-filter.theme--light.v-text-field
> .v-input__control
> .v-input__slot:before {
  border-top-color: rgba(0, 0, 0, 0.12) !important;
}

/deep/
.nc-table-list-filter.theme--dark.v-text-field
> .v-input__control
> .v-input__slot:before {
  border-top-color: rgba(255, 255, 255, 0.12) !important;
}

.nc-draggable-child .nc-child-draggable-icon {
  opacity: 0;
  transition: 0.3s opacity;
  position: absolute;
  left: 0;
}

.nc-draggable-child:hover .nc-child-draggable-icon {
  opacity: 1;
}

.flip-list-move {
  transition: transform 0.5s;
}

.no-move {
  transition: transform 0s;
}

.ghost {
  opacity: 0.5;
  background: grey;
}

.nc-project-title {
  height: 30px;
  /*width: 100%;*/
  display: flex;
  justify-content: flex-start;
}

.nc-project-title.shared {
  align-items: center;
}

.nc-project-title:not(.shared) {
  padding-left: 30px;
}

.nc-project-title.shared > h3 {
  padding: 0 10px;
  overflow: hidden;
  text-overflow: ellipsis;
  align-items: center;
}

.nc-project-title > div {
  /*  display: block;
    text-overflow: ellipsis;
    white-space: nowrap;
    overflow: hidden;
    color: white;
    font-weight: bold;
    padding: 0 10px 10px 10px;
    text-transform: capitalize;
    line-height: 20px;
    min-width: calc(100% - 30px);*/
}
</style>

<!--
/**
 * @copyright Copyright (c) 2021, Xgene Cloud Ltd
 *
 * @author Naveen MR <oof1lab@gmail.com>
 * @author Pranav C Balan <pranavxc@gmail.com>
 * @author Wing-Kam Wong <wingkwong.code@gmail.com>
 *
 * @license GNU AGPL version 3 or any later version
 *
 * This program is free software: you can redistribute it and/or modify
 * it under the terms of the GNU Affero General Public License as
 * published by the Free Software Foundation, either version 3 of the
 * License, or (at your option) any later version.
 *
 * This program is distributed in the hope that it will be useful,
 * but WITHOUT ANY WARRANTY; without even the implied warranty of
 * MERCHANTABILITY or FITNESS FOR A PARTICULAR PURPOSE.  See the
 * GNU Affero General Public License for more details.
 *
 * You should have received a copy of the GNU Affero General Public License
 * along with this program. If not, see <http://www.gnu.org/licenses/>.
 *
 */
--><|MERGE_RESOLUTION|>--- conflicted
+++ resolved
@@ -777,11 +777,6 @@
       :heading="selectedNodeForDelete.heading"
       type="error"
     />
-<<<<<<< HEAD
-    <quick-import
-      ref="quickImport"
-      v-model="quickImportDialog"
-=======
     <dlgLabelSubmitCancel
       v-if="dialogDeleteTable.dialogShow"
       type="error"
@@ -789,10 +784,9 @@
       :dialog-show="dialogDeleteTable.dialogShow"
       :heading="dialogDeleteTable.heading + ' ' + dialogDeleteTable.nodes.table_name"
     />
-    <excel-import
-      ref="excelImport"
-      v-model="excelImportDialog"
->>>>>>> fb867603
+    <quick-import
+      ref="quickImport"
+      v-model="quickImportDialog"
       hide-label
       import-to-project
       @success="onQuickImport"
@@ -882,10 +876,6 @@
     },
     loadingProjects: true,
     caseInsensitive: true,
-<<<<<<< HEAD
-=======
-    // open: [],
->>>>>>> fb867603
     search: null,
     menuVisible: false,
     quickImportDialog: false,
