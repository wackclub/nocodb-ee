--- conflicted
+++ resolved
@@ -997,15 +997,9 @@
                     graphqlDepthLimit: 10,
                   },
                   inflection: {
-<<<<<<< HEAD
                     table_name: 'none',
                     column_name: 'none'
                   }
-=======
-                    table_name: "camelize",
-                    column_name: "camelize",
-                  },
->>>>>>> a694ba17
                 },
                 ui: {
                   setup: -1,
@@ -1590,13 +1584,8 @@
                 tn: "nc_evolutions",
                 dbAlias: "db",
                 inflection: {
-<<<<<<< HEAD
                   table_name: 'none',
                   column_name: 'none'
-=======
-                  table_name: "camelize",
-                  column_name: "camelize",
->>>>>>> a694ba17
                 },
                 api: {
                   type: "",
@@ -1645,13 +1634,8 @@
           tn: "nc_evolutions",
           dbAlias,
           inflection: {
-<<<<<<< HEAD
             table_name: 'none',
             column_name: 'none'
-=======
-            table_name: "camelize",
-            column_name: "camelize",
->>>>>>> a694ba17
           },
           api: {
             type: "",
