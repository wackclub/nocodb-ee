<script lang="ts" setup>
import type { BaseType } from 'nocodb-sdk'
import { Form, Modal, message } from 'ant-design-vue'
import type { SelectHandler } from 'ant-design-vue/es/vc-select/Select'
import type { DefaultConnection, ProjectCreateForm, SQLiteConnection } from '#imports'
import {
  CertTypes,
  ClientType,
<<<<<<< HEAD
=======
  ProjectIdInj,
>>>>>>> 5081345c
  SSLUsage,
  clientTypes,
  computed,
  extractSdkResponseErrorMsg,
  fieldRequiredValidator,
  getDefaultConnectionConfig,
  getTestDatabaseName,
  iconMap,
  onMounted,
  projectTitleValidator,
  readFile,
  ref,
  storeToRefs,
  useApi,
  useI18n,
  useNuxtApp,
  watch,
} from '#imports'

const props = defineProps<{
  baseId: string
}>()

const emit = defineEmits(['baseUpdated', 'close'])

const projectStore = useProject()
const projectsStore = useProjects()
const { project } = storeToRefs(projectStore)

const _projectId = inject(ProjectIdInj, undefined)
const projectId = computed(() => _projectId?.value ?? project.value?.id)

const useForm = Form.useForm

const testSuccess = ref(false)

const form = ref<typeof Form>()

const { api } = useApi()

const { $e } = useNuxtApp()

const { t } = useI18n()

const formState = ref<ProjectCreateForm>({
  title: '',
  dataSource: { ...getDefaultConnectionConfig(ClientType.MYSQL) },
  inflection: {
    inflectionColumn: 'camelize',
    inflectionTable: 'camelize',
  },
  sslUse: SSLUsage.No,
  extraParameters: [],
})

const customFormState = ref<ProjectCreateForm>({
  title: '',
  dataSource: { ...getDefaultConnectionConfig(ClientType.MYSQL) },
  inflection: {
    inflectionColumn: 'camelize',
    inflectionTable: 'camelize',
  },
  sslUse: SSLUsage.No,
  extraParameters: [],
})

const validators = computed(() => {
  return {
    'title': [projectTitleValidator],
    'extraParameters': [extraParameterValidator],
    'dataSource.client': [fieldRequiredValidator()],
    ...(formState.value.dataSource.client === ClientType.SQLITE
      ? {
          'dataSource.connection.connection.filename': [fieldRequiredValidator()],
        }
      : formState.value.dataSource.client === ClientType.SNOWFLAKE
      ? {
          'dataSource.connection.account': [fieldRequiredValidator()],
          'dataSource.connection.username': [fieldRequiredValidator()],
          'dataSource.connection.password': [fieldRequiredValidator()],
          'dataSource.connection.warehouse': [fieldRequiredValidator()],
          'dataSource.connection.database': [fieldRequiredValidator()],
          'dataSource.connection.schema': [fieldRequiredValidator()],
        }
      : {
          'dataSource.connection.host': [fieldRequiredValidator()],
          'dataSource.connection.port': [fieldRequiredValidator()],
          'dataSource.connection.user': [fieldRequiredValidator()],
          'dataSource.connection.password': [fieldRequiredValidator()],
          'dataSource.connection.database': [fieldRequiredValidator()],
          ...([ClientType.PG, ClientType.MSSQL].includes(formState.value.dataSource.client)
            ? {
                'dataSource.searchPath.0': [fieldRequiredValidator()],
              }
            : {}),
        }),
  }
})

const { validate, validateInfos } = useForm(formState, validators)

const onClientChange = () => {
  formState.value.dataSource = { ...getDefaultConnectionConfig(formState.value.dataSource.client) }
}

const onSSLModeChange = ((mode: SSLUsage) => {
  if (formState.value.dataSource.client !== ClientType.SQLITE) {
    const connection = formState.value.dataSource.connection as DefaultConnection
    switch (mode) {
      case SSLUsage.No:
        delete connection.ssl
        break
      case SSLUsage.Allowed:
        connection.ssl = 'true'
        break
      default:
        connection.ssl = {
          ca: '',
          cert: '',
          key: '',
        }
        break
    }
  }
}) as SelectHandler

const updateSSLUse = () => {
  if (formState.value.dataSource.client !== ClientType.SQLITE) {
    const connection = formState.value.dataSource.connection as DefaultConnection
    if (connection.ssl) {
      if (typeof connection.ssl === 'string') {
        formState.value.sslUse = SSLUsage.Allowed
      } else {
        formState.value.sslUse = SSLUsage.Preferred
      }
    } else {
      formState.value.sslUse = SSLUsage.No
    }
  }
}

const addNewParam = () => {
  formState.value.extraParameters.push({ key: '', value: '' })
}

const removeParam = (index: number) => {
  formState.value.extraParameters.splice(index, 1)
}

const inflectionTypes = ['camelize', 'none']
const importURL = ref('')
const configEditDlg = ref(false)
const importURLDlg = ref(false)

const caFileInput = ref<HTMLInputElement>()
const keyFileInput = ref<HTMLInputElement>()
const certFileInput = ref<HTMLInputElement>()

const onFileSelect = (key: CertTypes, el?: HTMLInputElement) => {
  if (!el) return

  readFile(el, (content) => {
    if ('ssl' in formState.value.dataSource.connection && typeof formState.value.dataSource.connection.ssl === 'object')
      formState.value.dataSource.connection.ssl[key] = content ?? ''
  })
}

const sslFilesRequired = computed(
  () => !!formState.value.sslUse && formState.value.sslUse !== SSLUsage.No && formState.value.sslUse !== SSLUsage.Allowed,
)

function getConnectionConfig() {
  const extraParameters = Object.fromEntries(new Map(formState.value.extraParameters.map((object) => [object.key, object.value])))

  const connection = {
    ...formState.value.dataSource.connection,
    ...extraParameters,
  }

  if ('ssl' in connection && connection.ssl) {
    if (
      formState.value.sslUse === SSLUsage.No ||
      (typeof connection.ssl === 'object' && Object.values(connection.ssl).every((v) => v === null || v === undefined))
    ) {
      delete connection.ssl
    }
  }
  return connection
}

const focusInvalidInput = () => {
  form.value?.$el.querySelector('.ant-form-item-explain-error')?.parentNode?.parentNode?.querySelector('input')?.focus()
}

const editBase = async () => {
  try {
    await validate()
  } catch (e) {
    focusInvalidInput()
    return
  }

  try {
    if (!project.value?.id) return

    const connection = getConnectionConfig()

    const config = { ...formState.value.dataSource, connection }

    await api.base.update(project.value?.id, props.baseId, {
      alias: formState.value.title,
      type: formState.value.dataSource.client,
      config,
      inflection_column: formState.value.inflection.inflectionColumn,
      inflection_table: formState.value.inflection.inflectionTable,
    })

    $e('a:base:edit:extdb')

    await projectsStore.loadProject(projectId.value!, true)
    emit('baseUpdated')
    emit('close')
  } catch (e: any) {
    message.error(await extractSdkResponseErrorMsg(e))
  }
}

const testConnection = async () => {
  try {
    await validate()
  } catch (e) {
    focusInvalidInput()
    return
  }

  $e('a:base:edit:extdb:test-connection', [])

  try {
    if (formState.value.dataSource.client === ClientType.SQLITE) {
      testSuccess.value = true
    } else {
      const connection = getConnectionConfig()

      connection.database = getTestDatabaseName(formState.value.dataSource)!

      const testConnectionConfig = {
        ...formState.value.dataSource,
        connection,
      }

      const result = await api.utils.testConnection(testConnectionConfig)

      if (result.code === 0) {
        testSuccess.value = true

        Modal.confirm({
          title: t('msg.info.dbConnected'),
          icon: null,
          type: 'success',
          okText: 'Ok & Edit Base',
          okType: 'primary',
          cancelText: t('general.cancel'),
          onOk: editBase,
          style: 'top: 30%!important',
        })
      } else {
        testSuccess.value = false

        message.error(`${t('msg.error.dbConnectionFailed')} ${result.message}`)
      }
    }
  } catch (e: any) {
    testSuccess.value = false

    message.error(await extractSdkResponseErrorMsg(e))
  }
}

const handleImportURL = async () => {
  if (!importURL.value || importURL.value === '') return

  const connectionConfig = await api.utils.urlToConfig({ url: importURL.value })

  if (connectionConfig) {
    formState.value.dataSource.client = connectionConfig.client
    formState.value.dataSource.connection = { ...connectionConfig.connection }
  } else {
    message.error(t('msg.error.invalidURL'))
  }
  importURLDlg.value = false
  updateSSLUse()
}

const handleEditJSON = () => {
  customFormState.value = formState.value
  configEditDlg.value = true
}

const handleOk = () => {
  formState.value = customFormState.value
  configEditDlg.value = false
  updateSSLUse()
}

// reset test status on config change
watch(
  () => formState.value.dataSource,
  () => (testSuccess.value = false),
  { deep: true },
)

// load base config
onMounted(async () => {
  if (project.value?.id) {
    const definedParameters = ['host', 'port', 'user', 'password', 'database']

    const activeBase = (await api.base.read(project.value?.id, props.baseId)) as BaseType

    const tempParameters = Object.entries(activeBase.config.connection)
      .filter(([key]) => !definedParameters.includes(key))
      .map(([key, value]) => ({ key: key as string, value: value as string }))

    formState.value = {
      title: activeBase.alias || '',
      dataSource: activeBase.config,
      inflection: {
        inflectionColumn: activeBase.inflection_column,
        inflectionTable: activeBase.inflection_table,
      },
      extraParameters: tempParameters,
      sslUse: SSLUsage.No,
    }
    updateSSLUse()
  }
})
</script>

<template>
  <div class="edit-base bg-white relative flex flex-col justify-start gap-2 w-full p-2">
    <h1 class="prose-2xl font-bold self-start">Edit Base</h1>

    <a-form
      ref="form"
      :model="formState"
      name="external-project-create-form"
      layout="horizontal"
      no-style
      :label-col="{ span: 8 }"
    >
      <div
        class="nc-scrollbar-md"
        :style="{
          maxHeight: '60vh',
        }"
      >
        <a-form-item label="Base Name" v-bind="validateInfos.title">
          <a-input v-model:value="formState.title" class="nc-extdb-proj-name" />
        </a-form-item>

        <a-form-item :label="$t('labels.dbType')" v-bind="validateInfos['dataSource.client']">
          <a-select
            v-model:value="formState.dataSource.client"
            class="nc-extdb-db-type"
            dropdown-class-name="nc-dropdown-ext-db-type"
            @change="onClientChange"
          >
            <a-select-option v-for="client in clientTypes" :key="client.value" :value="client.value"
              >{{ client.text }}
            </a-select-option>
          </a-select>
        </a-form-item>

        <!-- SQLite File -->
        <a-form-item
          v-if="formState.dataSource.client === ClientType.SQLITE"
          :label="$t('labels.sqliteFile')"
          v-bind="validateInfos['dataSource.connection.connection.filename']"
        >
          <a-input v-model:value="(formState.dataSource.connection as SQLiteConnection).connection.filename" />
        </a-form-item>

        <template v-else-if="formState.dataSource.client === ClientType.SNOWFLAKE && false">
          <!-- Account -->
          <a-form-item label="Account" v-bind="validateInfos['dataSource.connection.account']">
            <a-input v-model:value="formState.dataSource.connection.account" class="nc-extdb-account" />
          </a-form-item>

          <!-- Username -->
          <a-form-item :label="$t('labels.username')" v-bind="validateInfos['dataSource.connection.username']">
            <a-input v-model:value="formState.dataSource.connection.username" class="nc-extdb-host-user" />
          </a-form-item>

          <!-- Password -->
          <a-form-item :label="$t('labels.password')" v-bind="validateInfos['dataSource.connection.password']">
            <a-input-password v-model:value="formState.dataSource.connection.password" class="nc-extdb-host-password" />
          </a-form-item>

          <!-- Warehouse -->
          <a-form-item label="Warehouse" v-bind="validateInfos['dataSource.connection.warehouse']">
            <a-input v-model:value="formState.dataSource.connection.warehouse" />
          </a-form-item>

          <!-- Database -->
          <a-form-item :label="$t('labels.database')" v-bind="validateInfos['dataSource.connection.database']">
            <!-- Database : create if not exists -->
            <a-input
              v-model:value="formState.dataSource.connection.database"
              :placeholder="$t('labels.dbCreateIfNotExists')"
              class="nc-extdb-host-database"
            />
          </a-form-item>

          <!-- Schema name -->
          <a-form-item :label="$t('labels.schemaName')" v-bind="validateInfos['dataSource.connection.schema']">
            <a-input v-model:value="formState.dataSource.connection.schema" />
          </a-form-item>
        </template>

        <template v-else>
          <!-- Host Address -->
          <a-form-item :label="$t('labels.hostAddress')" v-bind="validateInfos['dataSource.connection.host']">
            <a-input v-model:value="(formState.dataSource.connection as DefaultConnection).host" class="nc-extdb-host-address" />
          </a-form-item>

          <!-- Port Number -->
          <a-form-item :label="$t('labels.port')" v-bind="validateInfos['dataSource.connection.port']">
            <a-input-number
              v-model:value="(formState.dataSource.connection as DefaultConnection).port"
              class="!w-full nc-extdb-host-port"
            />
          </a-form-item>

          <!-- Username -->
          <a-form-item :label="$t('labels.username')" v-bind="validateInfos['dataSource.connection.user']">
            <a-input v-model:value="(formState.dataSource.connection as DefaultConnection).user" class="nc-extdb-host-user" />
          </a-form-item>

          <!-- Password -->
          <a-form-item :label="$t('labels.password')">
            <a-input-password
              v-model:value="(formState.dataSource.connection as DefaultConnection).password"
              class="nc-extdb-host-password"
            />
          </a-form-item>

          <!-- Database -->
          <a-form-item :label="$t('labels.database')" v-bind="validateInfos['dataSource.connection.database']">
            <!-- Database : create if not exists -->
            <a-input
              v-model:value="formState.dataSource.connection.database"
              :placeholder="$t('labels.dbCreateIfNotExists')"
              class="nc-extdb-host-database"
            />
          </a-form-item>

          <!-- Schema name -->
          <a-form-item
            v-if="[ClientType.MSSQL, ClientType.PG].includes(formState.dataSource.client) && formState.dataSource.searchPath"
            :label="$t('labels.schemaName')"
            v-bind="validateInfos['dataSource.searchPath.0']"
          >
            <a-input v-model:value="formState.dataSource.searchPath[0]" />
          </a-form-item>
          <!--                Use Connection URL -->
          <div class="flex justify-end gap-2">
            <a-button type="primary" class="nc-extdb-btn-import-url !rounded-md" @click.stop="importURLDlg = true">
              {{ $t('activity.useConnectionUrl') }}
            </a-button>
          </div>
          <a-collapse ghost expand-icon-position="right" class="!mt-6">
            <a-collapse-panel key="1">
              <template #header>
                <div class="flex items-center gap-2">
                  <span>{{ $t('title.advancedParameters') }}</span>
                </div>
              </template>
              <a-form-item label="SSL mode">
                <a-select v-model:value="formState.sslUse" dropdown-class-name="nc-dropdown-ssl-mode" @select="onSSLModeChange">
                  <a-select-option v-for="opt in Object.values(SSLUsage)" :key="opt" :value="opt">{{ opt }}</a-select-option>
                </a-select>
              </a-form-item>

              <a-form-item label="SSL keys">
                <div class="flex gap-2">
                  <a-tooltip placement="top">
                    <!-- Select .cert file -->
                    <template #title>
                      <span>{{ $t('tooltip.clientCert') }}</span>
                    </template>

                    <a-button :disabled="!sslFilesRequired" class="shadow" @click="certFileInput?.click()">
                      {{ $t('labels.clientCert') }}
                    </a-button>
                  </a-tooltip>

                  <a-tooltip placement="top">
                    <!-- Select .key file -->
                    <template #title>
                      <span>{{ $t('tooltip.clientKey') }}</span>
                    </template>
                    <a-button :disabled="!sslFilesRequired" class="shadow" @click="keyFileInput?.click()">
                      {{ $t('labels.clientKey') }}
                    </a-button>
                  </a-tooltip>

                  <a-tooltip placement="top">
                    <!-- Select CA file -->
                    <template #title>
                      <span>{{ $t('tooltip.clientCA') }}</span>
                    </template>

                    <a-button :disabled="!sslFilesRequired" class="shadow" @click="caFileInput?.click()">
                      {{ $t('labels.serverCA') }}
                    </a-button>
                  </a-tooltip>
                </div>
              </a-form-item>

              <input ref="caFileInput" type="file" class="!hidden" @change="onFileSelect(CertTypes.ca, caFileInput)" />

              <input ref="certFileInput" type="file" class="!hidden" @change="onFileSelect(CertTypes.cert, certFileInput)" />

              <input ref="keyFileInput" type="file" class="!hidden" @change="onFileSelect(CertTypes.key, keyFileInput)" />

              <a-divider />

              <!--            Extra connection parameters -->
              <a-form-item class="mb-2" :label="$t('labels.extraConnectionParameters')" v-bind="validateInfos.extraParameters">
                <a-card>
                  <div v-for="(item, index) of formState.extraParameters" :key="index">
                    <div class="flex py-1 items-center gap-1">
                      <a-input v-model:value="item.key" />

                      <span>:</span>

                      <a-input v-model:value="item.value" />

                      <component
                        :is="iconMap.close"
                        :style="{ 'font-size': '1.5em', 'color': 'red' }"
                        @click="removeParam(index)"
                      />
                    </div>
                  </div>
                  <a-button type="dashed" class="w-full caption mt-2" @click="addNewParam">
                    <div class="flex items-center justify-center"><component :is="iconMap.plus" /></div>
                  </a-button>
                </a-card>
              </a-form-item>

              <a-divider />

              <a-form-item :label="$t('labels.inflection.tableName')">
                <a-select
                  v-model:value="formState.inflection.inflectionTable"
                  dropdown-class-name="nc-dropdown-inflection-table-name"
                >
                  <a-select-option v-for="type in inflectionTypes" :key="type" :value="type">{{ type }}</a-select-option>
                </a-select>
              </a-form-item>

              <a-form-item :label="$t('labels.inflection.columnName')">
                <a-select
                  v-model:value="formState.inflection.inflectionColumn"
                  dropdown-class-name="nc-dropdown-inflection-column-name"
                >
                  <a-select-option v-for="type in inflectionTypes" :key="type" :value="type">{{ type }}</a-select-option>
                </a-select>
              </a-form-item>

              <div class="flex justify-end">
                <a-button type="primary" class="!rounded-md" @click="handleEditJSON()">
                  <!-- Edit connection JSON -->
                  {{ $t('activity.editConnJson') }}
                </a-button>
              </div>
            </a-collapse-panel>
          </a-collapse>
        </template>
      </div>

      <a-form-item class="flex justify-end !mt-5">
        <div class="flex justify-end gap-2">
          <a-button type="secondary" class="nc-extdb-btn-test-connection !rounded-md" @click="testConnection">
            {{ $t('activity.testDbConn') }}
          </a-button>

          <a-button type="primary" :disabled="!testSuccess" class="nc-extdb-btn-submit !rounded-md" @click="editBase">
            {{ $t('general.submit') }}
          </a-button>
        </div>
      </a-form-item>
      <div class="w-full flex items-center mt-2 text-[#e65100]">
        <component :is="iconMap.warning" class="mr-2 mb-5.9" />
        <div>Please make sure database you are trying to connect is valid! This operation can cause schema loss!!</div>
      </div>
    </a-form>

    <a-modal
      v-model:visible="configEditDlg"
      :title="$t('activity.editConnJson')"
      width="600px"
      wrap-class-name="nc-modal-edit-connection-json"
      @ok="handleOk"
    >
      <MonacoEditor v-if="configEditDlg" v-model="customFormState" class="h-[400px] w-full" />
    </a-modal>

    <!--    Use Connection URL -->
    <a-modal
      v-model:visible="importURLDlg"
      :title="$t('activity.useConnectionUrl')"
      width="600px"
      :ok-text="$t('general.ok')"
      :cancel-text="$t('general.cancel')"
      wrap-class-name="nc-modal-connection-url"
      @ok="handleImportURL"
    >
      <a-input v-model:value="importURL" />
    </a-modal>
  </div>
</template>

<style lang="scss" scoped>
:deep(.ant-collapse-header) {
  @apply !pr-10 !-mt-4 text-right justify-end;
}

:deep(.ant-collapse-content-box) {
  @apply !px-0;
}

:deep(.ant-form-item-explain-error) {
  @apply !text-xs;
}

:deep(.ant-form-item) {
  @apply mb-2;
}

:deep(.ant-form-item-with-help .ant-form-item-explain) {
  @apply !min-h-0;
}

.edit-base {
  :deep(.ant-input-affix-wrapper),
  :deep(.ant-input),
  :deep(.ant-select) {
    @apply !appearance-none border-solid rounded;
  }

  :deep(.ant-input-password) {
    input {
      @apply !border-none my-0;
    }
  }
}
</style><|MERGE_RESOLUTION|>--- conflicted
+++ resolved
@@ -6,10 +6,7 @@
 import {
   CertTypes,
   ClientType,
-<<<<<<< HEAD
-=======
   ProjectIdInj,
->>>>>>> 5081345c
   SSLUsage,
   clientTypes,
   computed,
