<script setup lang="ts">
import type { FunctionalComponent, SVGAttributes } from 'vue'
import { resolveComponent, useI18n, useNuxtApp, useUIPermission, useVModel, watch } from '#imports'
import StoreFrontOutline from '~icons/mdi/storefront-outline'
import TeamFillIcon from '~icons/ri/team-fill'
import MultipleTableIcon from '~icons/mdi/table-multiple'
import NotebookOutline from '~icons/mdi/notebook-outline'

interface Props {
  modelValue: boolean
  openKey?: string
}

interface SubTabGroup {
  [key: string]: {
    title: string
    body: any
    onClick?: () => void
  }
}

interface TabGroup {
  [key: string]: {
    title: string
    icon: FunctionalComponent<SVGAttributes, {}>
    subTabs: SubTabGroup
    onClick?: () => void
  }
}

const props = defineProps<Props>()

const emits = defineEmits(['update:modelValue'])

const vModel = useVModel(props, 'modelValue', emits)

const { isUIAllowed } = useUIPermission()

const { t } = useI18n()

const { $e } = useNuxtApp()


const tabsInfo = $computed<TabGroup>(() =>
  ({
    ...(isUIAllowed('teamAndAuth') ? { teamAndAuth: {
    title: t('title.teamAndAuth'),
    icon: TeamFillIcon,
    subTabs: {
      ...(isUIAllowed('userMgmtTab')
        ? {
            usersManagement: {
              // Users Management
              title: t('title.userMgmt'),
              body: resolveComponent('TabsAuthUserManagement'),
            },
          }
        : {}),
      ...(isUIAllowed('apiTokenTab')
        ? {
            apiTokenManagement: {
              // API Tokens Management
              title: t('title.apiTokenMgmt'),
              body: resolveComponent('TabsAuthApiTokenManagement'),
            },
          }
        : {}),
    },
    onClick: () => {
      $e('c:settings:team-auth')
    },
  },
  ...(isUIAllowed('appStore')
    ? {
        appStore: {
          // App Store
          title: t('title.appStore'),
          icon: StoreFrontOutline,
          subTabs: {
            new: {
              title: 'Apps',
              body: resolveComponent('DashboardSettingsAppStore'),
            },
          },
          onClick: () => {
            $e('c:settings:appstore')
          },
        },
      }
    : {}) } : {}),
  ...(isUIAllowed('projMetaData') ? { projMetaData: {
    // Project Metadata
    title: t('title.projMeta'),
    icon: MultipleTableIcon,
    subTabs: {
      metaData: {
        // Metadata
        title: t('title.metadata'),
        body: resolveComponent('DashboardSettingsMetadata'),
      },
      acl: {
        // UI Access Control
        title: t('title.uiACL'),
        body: resolveComponent('DashboardSettingsUIAcl'),
        onClick: () => {
          $e('c:table:ui-acl')
        },
      },
      erd: {
        title: t('title.erdView'),
        body: resolveComponent('DashboardSettingsErd'),
        onClick: () => {
          $e('c:settings:erd')
        },
      },
      misc: {
        title: t('general.misc'),
        body: resolveComponent('DashboardSettingsMisc'),
      },
    },
    onClick: () => {
      $e('c:settings:proj-metadata')
    },
  }} : {}),
    ...(isUIAllowed('audit') ? { audit: {
    // Audit
    title: t('title.audit'),
    icon: NotebookOutline,
    subTabs: {
      audit: {
        // Audit
        title: t('title.audit'),
        body: resolveComponent('DashboardSettingsAuditTab'),
      },
    },
    onClick: () => {
      $e('c:settings:audit')
    },
  }} : {}),
}));

const firstKeyOfObject = (obj: object) => Object.keys(obj)[0]

// Array of keys of tabs which are selected. In our case will be only one.
let selectedTabKeys = $ref<string[]>([firstKeyOfObject(tabsInfo)])
const selectedTab = $computed(() => tabsInfo[selectedTabKeys?.[0]])

let selectedSubTabKeys = $ref<string[]>([firstKeyOfObject(selectedTab?.subTabs ?? {})])
const selectedSubTab = $computed(() => selectedTab?.subTabs[selectedSubTabKeys?.[0]])

watch(
  [() => tabsInfo, () => selectedTabKeys?.[0]],
  ([tabsInfo, newTabKey]) => {
    if (!newTabKey || !tabsInfo?.[newTabKey]) {
      return
    }
    selectedSubTabKeys = [firstKeyOfObject(tabsInfo[newTabKey]?.subTabs ?? {})]
  },
)

watch(
    [() => tabsInfo, () => props.openKey],
  ([tabsInfo, nextOpenKey]) => {
      if (!tabsInfo) {
        return
      }
    selectedTabKeys = [Object.keys(tabsInfo).find((key) => key === nextOpenKey) || firstKeyOfObject(tabsInfo)]
  },
)

</script>

<template>
  <a-modal
    v-model:visible="vModel"
    :class="{ active: vModel }"
    :footer="null"
    width="max(90vw, 600px)"
    :closable="false"
    wrap-class-name="nc-modal-settings"
    @cancel="emits('update:modelValue', false)"
  >
    <!--    Settings -->
    <div class="flex flex-row justify-between w-full items-center mb-1">
      <a-typography-title class="ml-4 select-none" type="secondary" :level="5">
        {{ $t('activity.settings') }}
      </a-typography-title>

      <a-button
        type="text"
        class="!rounded-md border-none -mt-1.5 -mr-1"
        data-testid="settings-modal-close-button"
        @click="vModel = false"
      >
        <template #icon>
          <MdiClose class="cursor-pointer mt-1 nc-modal-close" />
        </template>
      </a-button>
    </div>

    <a-layout class="mt-3 h-[75vh] overflow-y-auto flex">
      <!-- Side tabs -->
      <a-layout-sider>
        <a-menu v-model:selected-keys="selectedTabKeys" class="tabs-menu h-full" :open-keys="[]">
          <a-menu-item
            v-for="(tab, key) of tabsInfo"
            :key="key"
            class="group active:(!ring-0) hover:(!bg-primary !bg-opacity-25)"
          >
            <div class="flex items-center space-x-2" @click="tab?.onClick">
              <component :is="tab?.icon" class="group-hover:text-accent" />

              <div class="select-none">
                {{ tab?.title }}
              </div>
            </div>
          </a-menu-item>
        </a-menu>
      </a-layout-sider>

      <!-- Sub Tabs -->
      <a-layout-content class="h-auto px-4 scrollbar-thumb-gray-500">
        <a-menu v-model:selectedKeys="selectedSubTabKeys" :open-keys="[]" mode="horizontal">
          <a-menu-item
            v-for="(tab, key) of selectedTab?.subTabs"
            :key="key"
            class="active:(!ring-0) select-none"
            @click="tab?.onClick"
          >
            {{ tab?.title }}
          </a-menu-item>
        </a-menu>

<<<<<<< HEAD
        <component :is="selectedSubTab?.body" class="px-2 py-6" :data-nc="`nc-settings-subtab-${selectedSubTab?.title}`" />
=======
        <component :is="selectedSubTab?.body" class="px-2 py-6" :data-testid="`nc-settings-subtab-${selectedSubTab.title}`" />
>>>>>>> d6817ed7
      </a-layout-content>
    </a-layout>
  </a-modal>
</template>

<style lang="scss" scoped>
.tabs-menu {
  :deep(.ant-menu-item-selected) {
    @apply border-r-3 border-primary bg-primary !bg-opacity-25;
  }
}
</style><|MERGE_RESOLUTION|>--- conflicted
+++ resolved
@@ -231,11 +231,7 @@
           </a-menu-item>
         </a-menu>
 
-<<<<<<< HEAD
-        <component :is="selectedSubTab?.body" class="px-2 py-6" :data-nc="`nc-settings-subtab-${selectedSubTab?.title}`" />
-=======
         <component :is="selectedSubTab?.body" class="px-2 py-6" :data-testid="`nc-settings-subtab-${selectedSubTab.title}`" />
->>>>>>> d6817ed7
       </a-layout-content>
     </a-layout>
   </a-modal>
