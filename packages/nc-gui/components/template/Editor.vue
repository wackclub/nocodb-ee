<script setup lang="ts">
import dayjs from 'dayjs'
import utc from 'dayjs/plugin/utc'
import type { ColumnType, TableType } from 'nocodb-sdk'
import { UITypes, isSystemColumn, isVirtualCol } from 'nocodb-sdk'
import { srcDestMappingColumns, tableColumns } from './utils'
import {
  Empty,
  Form,
  MetaInj,
  ReloadViewDataHookInj,
  computed,
  createEventHook,
  extractSdkResponseErrorMsg,
  fieldRequiredValidator,
  getDateFormat,
  getDateTimeFormat,
  getUIDTIcon,
  inject,
  message,
  nextTick,
  onMounted,
  parseStringDate,
  reactive,
  ref,
  useI18n,
  useNuxtApp,
  useProject,
  useTabs,
} from '#imports'
import { TabType } from '~/lib'

const { quickImportType, projectTemplate, importData, importColumns, importDataOnly, maxRowsToParse } = defineProps<Props>()

const emit = defineEmits(['import'])

dayjs.extend(utc)

const { t } = useI18n()

interface Props {
  quickImportType: 'csv' | 'excel' | 'json'
  projectTemplate: Record<string, any>
  importData: Record<string, any>
  importColumns: any[]
  importDataOnly: boolean
  maxRowsToParse: number
}

interface Option {
  label: string
  value: string
}

const meta = inject(MetaInj, ref())

const columns = computed(() => meta.value?.columns || [])

const reloadHook = inject(ReloadViewDataHookInj, createEventHook())

const useForm = Form.useForm

const { $api } = useNuxtApp()

const { addTab } = useTabs()

const { sqlUi, project, loadTables } = useProject()

const hasSelectColumn = ref<boolean[]>([])

const expansionPanel = ref<number[]>([])

const editableTn = ref<boolean[]>([])

const inputRefs = ref<HTMLInputElement[]>([])

const isImporting = ref(false)

const importingTips = ref<Record<string, string>>({})

const uiTypeOptions = ref<Option[]>(
  (Object.keys(UITypes) as (keyof typeof UITypes)[])
    .filter(
      (uiType) =>
        !isVirtualCol(UITypes[uiType]) &&
        ![UITypes.ForeignKey, UITypes.ID, UITypes.CreateTime, UITypes.LastModifiedTime, UITypes.Barcode, UITypes.Button].includes(
          UITypes[uiType],
        ),
    )
    .map<Option>((uiType) => ({
      value: uiType,
      label: uiType,
    })),
)

const srcDestMapping = ref<Record<string, Record<string, any>[]>>({})

const data = reactive<{
  title: string | null
  name: string
  tables: (TableType & { ref_table_name: string; columns: (ColumnType & { key: number; _disableSelect?: boolean })[] })[]
}>({
  title: null,
  name: 'Project Name',
  tables: [],
})

const validators = computed(() =>
  data.tables.reduce<Record<string, [ReturnType<typeof fieldRequiredValidator>]>>((acc, table, tableIdx) => {
    acc[`tables.${tableIdx}.table_name`] = [fieldRequiredValidator()]
    hasSelectColumn.value[tableIdx] = false

    table.columns?.forEach((column, columnIdx) => {
      acc[`tables.${tableIdx}.columns.${columnIdx}.column_name`] = [fieldRequiredValidator()]
      acc[`tables.${tableIdx}.columns.${columnIdx}.uidt`] = [fieldRequiredValidator()]
      if (isSelect(column)) {
        hasSelectColumn.value[tableIdx] = true
      }
    })

    return acc
  }, {}),
)

const { validate, validateInfos } = useForm(data, validators)

const isValid = ref(!importDataOnly)

watch(
  () => srcDestMapping.value,
  () => {
    let res = true
    if (importDataOnly) {
      for (const tn of Object.keys(srcDestMapping.value)) {
        if (!atLeastOneEnabledValidation(tn)) {
          res = false
        }
        for (const record of srcDestMapping.value[tn]) {
          if (!fieldsValidation(record, tn)) {
            return false
          }
        }
      }
    } else {
      for (const [_, o] of Object.entries(validateInfos)) {
        if (o?.validateStatus) {
          if (o.validateStatus === 'error') {
            res = false
          }
        }
      }
    }
    isValid.value = res
  },
  { deep: true },
)

const prevEditableTn = ref<string[]>([])

onMounted(() => {
  parseAndLoadTemplate()

  // used to record the previous EditableTn values
  // for checking the table duplication in current import
  // and updating the key in importData
  prevEditableTn.value = data.tables.map((t) => t.table_name)

  if (importDataOnly) {
    mapDefaultColumns()
  }

  nextTick(() => {
    inputRefs.value[0]?.focus()
  })
})

function filterOption(input: string, option: Option) {
  return option.value.toUpperCase().includes(input.toUpperCase())
}

function parseAndLoadTemplate() {
  if (projectTemplate) {
    parseTemplate(projectTemplate)

    expansionPanel.value = Array.from({ length: data.tables.length || 0 }, (_, i) => i)

    hasSelectColumn.value = Array.from({ length: data.tables.length || 0 }, () => false)
  }
}

function parseTemplate({ tables = [], ...rest }: Props['projectTemplate']) {
  const parsedTemplate = {
    ...rest,
    tables: tables.map(({ v = [], columns = [], ...rest }) => ({
      ...rest,
      columns: [
        ...columns.map((c: any, idx: number) => {
          c.key = idx
          return c
        }),
        ...v.map((v: any) => ({
          column_name: v.title,
          table_name: {
            ...v,
          },
        })),
      ],
    })),
  }

  Object.assign(data, parsedTemplate)
}

function isSelect(col: ColumnType) {
  return col.uidt === 'MultiSelect' || col.uidt === 'SingleSelect'
}

function deleteTable(tableIdx: number) {
  data.tables.splice(tableIdx, 1)
}

function deleteTableColumn(tableIdx: number, columnKey: number) {
  const columnIdx = data.tables[tableIdx].columns.findIndex((c: ColumnType & { key: number }) => c.key === columnKey)
  data.tables[tableIdx].columns.splice(columnIdx, 1)
}

function addNewColumnRow(tableIdx: number, uidt: string) {
  data.tables[tableIdx].columns.push({
    key: data.tables[tableIdx].columns.length,
    column_name: `title${data.tables[tableIdx].columns.length + 1}`,
    uidt,
  })

  nextTick(() => {
    const input = inputRefs.value[data.tables[tableIdx].columns.length - 1]
    input.focus()
    input.select()
  })
}

function setEditableTn(tableIdx: number, val: boolean) {
  editableTn.value[tableIdx] = val
}

function remapColNames(batchData: any[], columns: ColumnType[]) {
  const dateFormatMap: Record<number, string> = {}
  return batchData.map((data) =>
    (columns || []).reduce((aggObj, col: Record<string, any>) => {
      // for excel & json, if the column name is changed in TemplateEditor,
      // then only col.column_name exists in data, else col.ref_column_name
      // for csv, col.column_name always exists in data
      // since it streams the data in getData() with the updated col.column_name
      const key = col.column_name in data ? col.column_name : col.ref_column_name
      let d = data[key]
      if (col.uidt === UITypes.Date && d) {
        let dateFormat
        if (col?.meta?.date_format) {
          dateFormat = col.meta.date_format
          dateFormatMap[col.key] = dateFormat
        } else if (col.key in dateFormatMap) {
          dateFormat = dateFormatMap[col.key]
        } else {
          dateFormat = getDateFormat(d)
          dateFormatMap[col.key] = dateFormat
        }
        d = parseStringDate(d, dateFormat)
      } else if (col.uidt === UITypes.DateTime && d) {
        const dateTimeFormat = getDateTimeFormat(data[key])
        d = dayjs(data[key], dateTimeFormat).format('YYYY-MM-DD HH:mm')
      }
      return {
        ...aggObj,
        [col.column_name]: d,
      }
    }, {}),
  )
}

function missingRequiredColumnsValidation(tn: string) {
  const missingRequiredColumns = columns.value.filter(
    (c: Record<string, any>) =>
      (c.pk ? !c.ai && !c.cdf : !c.cdf && c.rqd) &&
      !srcDestMapping.value[tn].some((r: Record<string, any>) => r.destCn === c.title),
  )

  if (missingRequiredColumns.length) {
    message.error(`${t('msg.error.columnsRequired')} : ${missingRequiredColumns.map((c) => c.title).join(', ')}`)
    return false
  }

  return true
}

function atLeastOneEnabledValidation(tn: string) {
  if (srcDestMapping.value[tn].filter((v: Record<string, any>) => v.enabled === true).length === 0) {
    message.error(t('msg.error.selectAtleastOneColumn'))
    return false
  }
  return true
}

function fieldsValidation(record: Record<string, any>, tn: string) {
  // if it is not selected, then pass validation
  if (!record.enabled) {
    return true
  }

  if (!record.destCn) {
    message.error(`${t('msg.error.columnDescriptionNotFound')} ${record.srcCn}`)
    return false
  }

  if (srcDestMapping.value[tn].filter((v: Record<string, any>) => v.destCn === record.destCn).length > 1) {
    message.error(t('msg.error.duplicateMappingFound'))
    return false
  }

  const v = columns.value.find((c) => c.title === record.destCn) as Record<string, any>

<<<<<<< HEAD
  // check if the input contains null value for a required column
  if (v.pk ? !v.ai && !v.cdf : !v.cdf && v.rqd) {
    if (
      importData[tableName]
        ?.slice(0, maxRowsToParse)
        .some((r: Record<string, any>) => r[record.srcCn] === null || r[record.srcCn] === undefined || r[record.srcCn] === '')
    ) {
      message.error(t('msg.error.nullValueViolatesNotNull'))
    }
  }

  switch (v.uidt) {
    case UITypes.Number:
      if (
        importData[tableName]
          ?.slice(0, maxRowsToParse)
          .some(
            (r: Record<string, any>) => r[record.sourceCn] !== null && r[record.srcCn] !== undefined && isNaN(+r[record.srcCn]),
          )
=======
  for (const tableName of Object.keys(importData)) {
    // check if the input contains null value for a required column
    if (v.pk ? !v.ai && !v.cdf : !v.cdf && v.rqd) {
      if (
        importData[tableName]
          .slice(0, maxRowsToParse)
          .some((r: Record<string, any>) => r[record.srcCn] === null || r[record.srcCn] === undefined || r[record.srcCn] === '')
>>>>>>> b6514315
      ) {
        message.error(t('msg.error.nullValueViolatesNotNull'))
      }
    }

<<<<<<< HEAD
      break
    case UITypes.Checkbox:
      if (
        importData[tableName]?.slice(0, maxRowsToParse).some((r: Record<string, any>) => {
          if (r[record.srcCn] !== null && r[record.srcCn] !== undefined) {
            let input = r[record.srcCn]
            if (typeof input === 'string') {
              input = input.replace(/["']/g, '').toLowerCase().trim()
              return !(
                input === 'false' ||
                input === 'no' ||
                input === 'n' ||
                input === '0' ||
                input === 'true' ||
                input === 'yes' ||
                input === 'y' ||
                input === '1'
              )
            }
=======
    switch (v.uidt) {
      case UITypes.Number:
        if (
          importData[tableName]
            .slice(0, maxRowsToParse)
            .some(
              (r: Record<string, any>) => r[record.sourceCn] !== null && r[record.srcCn] !== undefined && isNaN(+r[record.srcCn]),
            )
        ) {
          message.error(t('msg.error.sourceHasInvalidNumbers'))
          return false
        }
>>>>>>> b6514315

        break
      case UITypes.Checkbox:
        if (
          importData[tableName].slice(0, maxRowsToParse).some((r: Record<string, any>) => {
            if (r[record.srcCn] !== null && r[record.srcCn] !== undefined) {
              let input = r[record.srcCn]
              if (typeof input === 'string') {
                input = input.replace(/["']/g, '').toLowerCase().trim()
                return !(
                  input === 'false' ||
                  input === 'no' ||
                  input === 'n' ||
                  input === '0' ||
                  input === 'true' ||
                  input === 'yes' ||
                  input === 'y' ||
                  input === '1'
                )
              }

              return input !== 1 && input !== 0 && input !== true && input !== false
            }
            return false
          })
        ) {
          message.error(t('msg.error.sourceHasInvalidBoolean'))
          return false
        }
        break
    }
  }
  return true
}

function updateImportTips(projectName: string, tableName: string, progress: number, total: number) {
  importingTips.value[
    `${projectName}-${tableName}`
  ] = `Importing data to ${projectName} - ${tableName}: ${progress}/${total} records`
}

async function importTemplate() {
  if (importDataOnly) {
    for (const table of data.tables) {
      // validate required columns
      if (!missingRequiredColumnsValidation(table.table_name)) return

      // validate at least one column needs to be selected
      if (!atLeastOneEnabledValidation(table.table_name)) return
    }

    try {
      isImporting.value = true

      const tableName = meta.value?.title
      const projectName = project.value.title!

      await Promise.all(
        Object.keys(importData).map((key: string) =>
          (async (k) => {
            const data = importData[k]
            const total = data.length

            for (let i = 0, progress = 0; i < total; i += maxRowsToParse) {
              const batchData = data.slice(i, i + maxRowsToParse).map((row: Record<string, any>) =>
                srcDestMapping.value[k].reduce((res: Record<string, any>, col: Record<string, any>) => {
                  if (col.enabled && col.destCn) {
                    const v = columns.value.find((c: Record<string, any>) => c.title === col.destCn) as Record<string, any>
                    let input = row[col.srcCn]
                    // parse potential boolean values
                    if (v.uidt === UITypes.Checkbox) {
                      input = input.replace(/["']/g, '').toLowerCase().trim()
                      if (input === 'false' || input === 'no' || input === 'n') {
                        input = '0'
                      } else if (input === 'true' || input === 'yes' || input === 'y') {
                        input = '1'
                      }
                    } else if (v.uidt === UITypes.Number) {
                      if (input === '') {
                        input = null
                      }
                    } else if (v.uidt === UITypes.SingleSelect || v.uidt === UITypes.MultiSelect) {
                      if (input === '') {
                        input = null
                      }
                    } else if (v.uidt === UITypes.Date) {
                      input = parseStringDate(input, v.meta.date_format)
                    }
                    res[col.destCn] = input
                  }
                  return res
                }, {}),
              )
              await $api.dbTableRow.bulkCreate('noco', projectName, tableName!, batchData)
              updateImportTips(projectName, tableName!, progress, total)
              progress += batchData.length
            }
          })(key),
        ),
      )

      // reload table
      reloadHook.trigger()

      // Successfully imported table data
      message.success(t('msg.success.tableDataImported'))
    } catch (e: any) {
      message.error(e.message)
    } finally {
      isImporting.value = false
    }
  } else {
    // check if form is valid
    try {
      await validate()
    } catch (errorInfo) {
      isImporting.value = false
      throw new Error('Please fill all the required values')
    }

    try {
      isImporting.value = true
      // tab info to be used to show the tab after successful import
      const tab = {
        id: '',
        title: '',
      }

      // create tables
      for (const table of data.tables) {
        // enrich system fields if not provided
        // e.g. id, created_at, updated_at
        const systemColumns = sqlUi?.value.getNewTableColumns().filter((c: ColumnType) => c.column_name !== 'title')
        for (const systemColumn of systemColumns) {
          if (!table.columns?.some((c) => c.column_name?.toLowerCase() === systemColumn.column_name.toLowerCase())) {
            table.columns?.push(systemColumn)
          }
        }

        if (table.columns) {
          for (const column of table.columns) {
            // set pk & rqd if ID is provided
            if (column.column_name?.toLowerCase() === 'id' && !('pk' in column)) {
              column.pk = true
              column.rqd = true
            }
            if (!isSystemColumn(column) && column.uidt !== UITypes.SingleSelect && column.uidt !== UITypes.MultiSelect) {
              // delete dtxp if the final data type is not single & multi select
              // e.g. import -> detect as single / multi select -> switch to SingleLineText
              // the correct dtxp will be generated during column creation
              delete column.dtxp
            }
          }
        }

        const tableMeta = await $api.dbTable.create(project?.value?.id as string, {
          table_name: table.table_name,
          // leave title empty to get a generated one based on table_name
          title: '',
          columns: table.columns || [],
        })
        table.title = tableMeta.title

        // open the first table after import
        if (tab.id === '' && tab.title === '') {
          tab.id = tableMeta.id as string
          tab.title = tableMeta.title as string
        }

        // set primary value
        if (tableMeta?.columns?.[0]?.id) {
          await $api.dbTableColumn.primaryColumnSet(tableMeta.columns[0].id as string)
        }
      }
      // bulk insert data
      if (importData) {
        const offset = maxRowsToParse
        const projectName = project.value.title as string
        await Promise.all(
          data.tables.map((table: Record<string, any>) =>
            (async (tableMeta) => {
              let progress = 0
              let total = 0
              // use ref_table_name here instead of table_name
              // since importData[talbeMeta.table_name] would be empty after renaming
              const data = importData[tableMeta.ref_table_name]
              if (data) {
                total += data.length
                for (let i = 0; i < data.length; i += offset) {
                  updateImportTips(projectName, tableMeta.title, progress, total)
                  const batchData = remapColNames(data.slice(i, i + offset), tableMeta.columns)
                  await $api.dbTableRow.bulkCreate('noco', projectName, tableMeta.title, batchData)
                  progress += batchData.length
                }
                updateImportTips(projectName, tableMeta.title, total, total)
              }
            })(table),
          ),
        )
      }
      // reload table list
      await loadTables()

      addTab({
        ...tab,
        type: TabType.TABLE,
      })
    } catch (e: any) {
      message.error(await extractSdkResponseErrorMsg(e))
    } finally {
      isImporting.value = false
    }
  }
}

function mapDefaultColumns() {
  srcDestMapping.value = {}
  for (let i = 0; i < data.tables.length; i++) {
    for (const col of importColumns[i]) {
      const o = { srcCn: col.column_name, destCn: '', enabled: true }
      if (columns.value) {
        const tableColumn = columns.value.find((c) => c.column_name === col.column_name)
        if (tableColumn) {
          o.destCn = tableColumn.title as string
        } else {
          o.enabled = false
        }
      }
      if (!(data.tables[i].table_name in srcDestMapping.value)) {
        srcDestMapping.value[data.tables[i].table_name] = []
      }
      srcDestMapping.value[data.tables[i].table_name].push(o)
    }
  }
}

defineExpose({
  importTemplate,
  isValid,
})

function handleEditableTnChange(idx: number) {
  const oldValue = prevEditableTn.value[idx]
  const newValue = data.tables[idx].table_name
  if (data.tables.filter((t) => t.table_name === newValue).length > 1) {
    message.warn('Duplicate Table Name')
    data.tables[idx].table_name = oldValue
  } else {
    prevEditableTn.value[idx] = newValue
  }
  setEditableTn(idx, false)
}

function isSelectDisabled(uidt: string, disableSelect = false) {
  return (uidt === UITypes.SingleSelect || uidt === UITypes.MultiSelect) && disableSelect
}
</script>

<template>
  <a-spin :spinning="isImporting" size="large">
    <template #tip>
      <p v-for="(importingTip, idx) of importingTips" :key="idx" class="mt-[10px]">
        {{ importingTip }}
      </p>
    </template>
    <a-card v-if="importDataOnly">
      <a-form :model="data" name="import-only">
        <p v-if="data.tables && quickImportType === 'excel'" class="text-center">
          {{ data.tables.length }} sheet{{ data.tables.length > 1 ? 's' : '' }}
          available for import
        </p>
      </a-form>

      <a-collapse v-if="data.tables && data.tables.length" v-model:activeKey="expansionPanel" class="template-collapse" accordion>
        <a-collapse-panel v-for="(table, tableIdx) of data.tables" :key="tableIdx">
          <template #header>
            <span class="font-weight-bold text-lg flex items-center gap-2">
              <mdi-table class="text-primary" />
              {{ table.table_name }}
            </span>
          </template>

          <a-table
            v-if="srcDestMapping"
            class="template-form"
            row-class-name="template-form-row"
            :data-source="srcDestMapping[table.table_name]"
            :columns="srcDestMappingColumns"
            :pagination="false"
          >
            <template #emptyText>
              <a-empty :image="Empty.PRESENTED_IMAGE_SIMPLE" :description="$t('labels.noData')" />
            </template>
            <template #headerCell="{ column }">
              <span v-if="column.key === 'source_column' || column.key === 'destination_column'">
                {{ column.name }}
              </span>
            </template>

            <template #bodyCell="{ column, record }">
              <template v-if="column.key === 'source_column'">
                <span>{{ record.srcCn }}</span>
              </template>

              <template v-else-if="column.key === 'destination_column'">
                <a-select
                  v-model:value="record.destCn"
                  class="w-52"
                  show-search
                  :filter-option="filterOption"
                  dropdown-class-name="nc-dropdown-filter-field"
                >
                  <a-select-option v-for="(col, i) of columns" :key="i" :value="col.title">
                    <div class="flex items-center">
                      <component :is="getUIDTIcon(col.uidt)" />
                      <span class="ml-2">{{ col.title }}</span>
                    </div>
                  </a-select-option>
                </a-select>
              </template>

              <template v-if="column.key === 'action'">
                <a-checkbox v-model:checked="record.enabled" />
              </template>
            </template>
          </a-table>
        </a-collapse-panel>
      </a-collapse>
    </a-card>

    <a-card v-else>
      <a-form :model="data" name="template-editor-form" @keydown.enter="emit('import')">
        <p v-if="data.tables && quickImportType === 'excel'" class="text-center">
          {{ data.tables.length }} sheet{{ data.tables.length > 1 ? 's' : '' }}
          available for import
        </p>

        <a-collapse
          v-if="data.tables && data.tables.length"
          v-model:activeKey="expansionPanel"
          class="template-collapse"
          accordion
        >
          <a-collapse-panel v-for="(table, tableIdx) of data.tables" :key="tableIdx">
            <template #header>
              <a-form-item v-if="editableTn[tableIdx]" v-bind="validateInfos[`tables.${tableIdx}.table_name`]" no-style>
                <a-input
                  v-model:value="table.table_name"
                  class="max-w-xs font-weight-bold text-lg"
                  size="large"
                  hide-details
                  :bordered="false"
                  @click="$event.stopPropagation()"
                  @blur="handleEditableTnChange(tableIdx)"
                  @keydown.enter="handleEditableTnChange(tableIdx)"
                />
              </a-form-item>
              <span v-else class="font-weight-bold text-lg flex items-center gap-2" @click="setEditableTn(tableIdx, true)">
                <mdi-table class="text-primary" />
                {{ table.table_name }}
              </span>
            </template>

            <template #extra>
              <a-tooltip bottom>
                <template #title>
                  <!-- TODO: i18n -->
                  <span>Delete Table</span>
                </template>
                <mdi-delete-outline v-if="data.tables.length > 1" class="text-lg mr-8" @click.stop="deleteTable(tableIdx)" />
              </a-tooltip>
            </template>
            <a-table
              v-if="table.columns && table.columns.length"
              class="template-form"
              row-class-name="template-form-row"
              :data-source="table.columns"
              :columns="tableColumns"
              :pagination="false"
            >
              <template #emptyText>
                <a-empty :image="Empty.PRESENTED_IMAGE_SIMPLE" :description="$t('labels.noData')" />
              </template>

              <template #headerCell="{ column }">
                <template v-if="column.key === 'column_name'">
                  <span>
                    {{ $t('labels.columnName') }}
                  </span>
                </template>

                <template v-else-if="column.key === 'uidt'">
                  <span>
                    {{ $t('labels.columnType') }}
                  </span>
                </template>

                <template v-else-if="column.key === 'dtxp' && hasSelectColumn[tableIdx]">
                  <span>
                    <!-- TODO: i18n -->
                    Options
                  </span>
                </template>
              </template>

              <template #bodyCell="{ column, record }">
                <template v-if="column.key === 'column_name'">
                  <a-form-item v-bind="validateInfos[`tables.${tableIdx}.columns.${record.key}.${column.key}`]">
                    <a-input
                      :ref="
                        (el) => {
                          inputRefs[record.key] = el
                        }
                      "
                      v-model:value="record.column_name"
                    />
                  </a-form-item>
                </template>

                <template v-else-if="column.key === 'uidt'">
                  <a-form-item v-bind="validateInfos[`tables.${tableIdx}.columns.${record.key}.${column.key}`]">
                    <a-select
                      v-model:value="record.uidt"
                      class="w-52"
                      show-search
                      :filter-option="filterOption"
                      dropdown-class-name="nc-dropdown-template-uidt"
                    >
                      <a-select-option
                        v-for="(option, i) of uiTypeOptions"
                        :key="i"
                        :value="option.value"
                        :disabled="isSelectDisabled(option.label, table.columns[record.key]?._disableSelect)"
                      >
                        <a-tooltip placement="right">
                          <template v-if="isSelectDisabled(option.label, table.columns[record.key]?._disableSelect)" #title>
                            The field is too large to be converted to {{ option.label }}
                          </template>
                          {{ option.label }}
                        </a-tooltip>
                      </a-select-option>
                    </a-select>
                  </a-form-item>
                </template>

                <template v-else-if="column.key === 'dtxp'">
                  <a-form-item v-if="isSelect(record)">
                    <a-input v-model:value="record.dtxp" />
                  </a-form-item>
                </template>

                <template v-if="column.key === 'action'">
                  <a-tooltip v-if="record.key === 0">
                    <template #title>
                      <!-- TODO: i18n -->
                      <span>Primary Value</span>
                    </template>

                    <div class="flex items-center float-right mr-4">
                      <mdi-key-star class="text-lg" />
                    </div>
                  </a-tooltip>

                  <a-tooltip v-else>
                    <template #title>
                      <!-- TODO: i18n -->
                      <span>Delete Column</span>
                    </template>

                    <a-button type="text" @click="deleteTableColumn(tableIdx, record.key)">
                      <div class="flex items-center">
                        <mdi-delete-outline class="text-lg" />
                      </div>
                    </a-button>
                  </a-tooltip>
                </template>
              </template>
            </a-table>

            <div class="mt-5 flex gap-2 justify-center">
              <a-tooltip bottom>
                <template #title>
                  <!-- TODO: i18n -->
                  <span>Add Number Column</span>
                </template>

                <a-button class="group" @click="addNewColumnRow(tableIdx, 'Number')">
                  <div class="flex items-center">
                    <mdi-numeric class="group-hover:!text-accent flex text-lg" />
                  </div>
                </a-button>
              </a-tooltip>

              <a-tooltip bottom>
                <template #title>
                  <!-- TODO: i18n -->
                  <span>Add SingleLineText Column</span>
                </template>

                <a-button class="group" @click="addNewColumnRow(tableIdx, 'SingleLineText')">
                  <div class="flex items-center">
                    <mdi-alpha-a class="group-hover:!text-accent text-lg" />
                  </div>
                </a-button>
              </a-tooltip>

              <a-tooltip bottom>
                <template #title>
                  <!-- TODO: i18n -->
                  <span>Add LongText Column</span>
                </template>

                <a-button class="group" @click="addNewColumnRow(tableIdx, 'LongText')">
                  <div class="flex items-center">
                    <mdi-text class="group-hover:!text-accent text-lg" />
                  </div>
                </a-button>
              </a-tooltip>

              <a-tooltip bottom>
                <template #title>
                  <!-- TODO: i18n -->
                  <span>Add Other Column</span>
                </template>

                <a-button class="group" @click="addNewColumnRow(tableIdx, 'SingleLineText')">
                  <div class="flex items-center gap-1">
                    <mdi-plus class="group-hover:!text-accent text-lg" />
                  </div>
                </a-button>
              </a-tooltip>
            </div>
          </a-collapse-panel>
        </a-collapse>
      </a-form>
    </a-card>
  </a-spin>
</template>

<style scoped lang="scss">
.template-collapse {
  @apply bg-white;
}

.template-form {
  :deep(.ant-table-thead) > tr > th {
    @apply bg-white;
  }
  :deep(.template-form-row) > td {
    @apply p-0 mb-0;
    .ant-form-item {
      @apply mb-0;
    }
  }
}
</style><|MERGE_RESOLUTION|>--- conflicted
+++ resolved
@@ -317,27 +317,6 @@
 
   const v = columns.value.find((c) => c.title === record.destCn) as Record<string, any>
 
-<<<<<<< HEAD
-  // check if the input contains null value for a required column
-  if (v.pk ? !v.ai && !v.cdf : !v.cdf && v.rqd) {
-    if (
-      importData[tableName]
-        ?.slice(0, maxRowsToParse)
-        .some((r: Record<string, any>) => r[record.srcCn] === null || r[record.srcCn] === undefined || r[record.srcCn] === '')
-    ) {
-      message.error(t('msg.error.nullValueViolatesNotNull'))
-    }
-  }
-
-  switch (v.uidt) {
-    case UITypes.Number:
-      if (
-        importData[tableName]
-          ?.slice(0, maxRowsToParse)
-          .some(
-            (r: Record<string, any>) => r[record.sourceCn] !== null && r[record.srcCn] !== undefined && isNaN(+r[record.srcCn]),
-          )
-=======
   for (const tableName of Object.keys(importData)) {
     // check if the input contains null value for a required column
     if (v.pk ? !v.ai && !v.cdf : !v.cdf && v.rqd) {
@@ -345,33 +324,11 @@
         importData[tableName]
           .slice(0, maxRowsToParse)
           .some((r: Record<string, any>) => r[record.srcCn] === null || r[record.srcCn] === undefined || r[record.srcCn] === '')
->>>>>>> b6514315
       ) {
         message.error(t('msg.error.nullValueViolatesNotNull'))
       }
     }
 
-<<<<<<< HEAD
-      break
-    case UITypes.Checkbox:
-      if (
-        importData[tableName]?.slice(0, maxRowsToParse).some((r: Record<string, any>) => {
-          if (r[record.srcCn] !== null && r[record.srcCn] !== undefined) {
-            let input = r[record.srcCn]
-            if (typeof input === 'string') {
-              input = input.replace(/["']/g, '').toLowerCase().trim()
-              return !(
-                input === 'false' ||
-                input === 'no' ||
-                input === 'n' ||
-                input === '0' ||
-                input === 'true' ||
-                input === 'yes' ||
-                input === 'y' ||
-                input === '1'
-              )
-            }
-=======
     switch (v.uidt) {
       case UITypes.Number:
         if (
@@ -384,7 +341,6 @@
           message.error(t('msg.error.sourceHasInvalidNumbers'))
           return false
         }
->>>>>>> b6514315
 
         break
       case UITypes.Checkbox:
