<template>
  <div
    class="nc-cell"
    @keydown.stop.left
    @keydown.stop.right
    @keydown.stop.up
    @keydown.stop.down
    @keydown.stop.enter.exact="$emit('save'),$emit('navigateToNext')"
    @keydown.stop.shift.enter.exact="$emit('save'),$emit('navigateToPrev')"
  >
    <editable-attachment-cell
      v-if="isAttachment"
      v-model="localState"
      :active="active"
      :db-alias="dbAlias"
      :meta="meta"
      :is-form="isForm"
      :column="column"
      :is-public-grid="isPublic && !isForm"
      :is-public-form="isPublic && isForm"
      :view-id="viewId"
      :is-locked="isLocked"
      v-on="$listeners"
    />

    <rating-cell
      v-else-if="isRating"
      v-model="localState"
      :active="active"
      :is-form="isForm"
      :column="column"
      :is-public-grid="isPublic && !isForm"
      :is-public-form="isPublic && isForm"
      :is-locked="isLocked"
      v-on="$listeners"
    />

    <boolean-cell
      v-else-if="isBoolean"
      v-model="localState"
      :column="column"
      :is-form="isForm"
      v-on="parentListeners"
    />

    <integer-cell
      v-else-if="isInt"
      v-model="localState"
      v-on="parentListeners"
    />

    <float-cell
      v-else-if="isFloat"
      v-model="localState"
      v-on="parentListeners"
    />

    <date-picker-cell
      v-else-if="isDate"
      v-model="localState"
      v-on="parentListeners"
    />

    <time-picker-cell
      v-else-if="isTime"
      v-model="localState"
      v-on="parentListeners"
    />

    <date-time-picker-cell
      v-else-if="isDateTime"
      v-model="localState"
      ignore-focus
      v-on="parentListeners"
    />

    <enum-cell
      v-else-if="isEnum && (( !isForm && !active) || isLocked || (isPublic && !isForm))"
      v-model="localState"
      :column="column"
      v-on="parentListeners"
    />
    <enum-list-cell
      v-else-if="isEnum"
      v-model="localState"
      :is-form="isForm"
      :column="column"
      v-on="parentListeners"
      @input="$emit('save')"
    />

    <json-editable-cell
      v-else-if="isJSON"
      v-model="localState"
      :is-form="isForm"
      v-on="parentListeners"
      @input="$emit('save')"
    />

    <set-list-editable-cell
      v-else-if="isSet && (active || isForm) && !isLocked && !(isPublic && !isForm)"
      v-model="localState"
      :column="column"
      v-on="parentListeners"
      @input="$emit('save')"
    />
    <set-list-cell
      v-else-if="isSet"
      v-model="localState"
      :column="column"
      v-on="parentListeners"
    />

    <editable-url-cell v-else-if="isURL" v-model="localState" v-on="parentListeners" />

    <text-cell v-else-if="isString" v-model="localState" v-on="parentListeners" />

    <text-area-cell
      v-else-if="isTextArea"
      v-model="localState"
      :is-form="isForm"
      v-on="parentListeners"
    />

    <text-cell v-else v-model="localState" v-on="$listeners" />
    <span v-if="hint" class="nc-hint">{{ hint }}</span>

    <div v-if="(isLocked || (isPublic && !isForm)) && !isAttachment" class="nc-locked-overlay" />
  </div>
</template>

<script>
import debounce from 'debounce'
import DatePickerCell from '~/components/project/spreadsheet/components/editableCell/DatePickerCell'
import EditableUrlCell from '~/components/project/spreadsheet/components/editableCell/EditableUrlCell'
import JsonEditableCell from '~/components/project/spreadsheet/components/editableCell/JsonEditableCell'
import TextCell from '~/components/project/spreadsheet/components/editableCell/TextCell'
import DateTimePickerCell from '~/components/project/spreadsheet/components/editableCell/DateTimePickerCell'
import TextAreaCell from '~/components/project/spreadsheet/components/editableCell/TextAreaCell'
import EnumListCell from '~/components/project/spreadsheet/components/editableCell/EnumListEditableCell'
import IntegerCell from '~/components/project/spreadsheet/components/editableCell/IntegerCell'
import FloatCell from '~/components/project/spreadsheet/components/editableCell/FloatCell'
import TimePickerCell from '~/components/project/spreadsheet/components/editableCell/TimePickerCell'
import BooleanCell from '~/components/project/spreadsheet/components/editableCell/BooleanCell'
import cell from '@/components/project/spreadsheet/mixins/cell'
import EditableAttachmentCell from '~/components/project/spreadsheet/components/editableCell/EditableAttachmentCell'
import EnumCell from '~/components/project/spreadsheet/components/cell/EnumCell'
import SetListEditableCell from '~/components/project/spreadsheet/components/editableCell/SetListEditableCell'
import SetListCell from '~/components/project/spreadsheet/components/cell/SetListCell'
import RatingCell from '~/components/project/spreadsheet/components/editableCell/RatingCell'

export default {
  name: 'EditableCell',
  components: {
    RatingCell,
    JsonEditableCell,
    EditableUrlCell,
    SetListCell,
    SetListEditableCell,
    EnumCell,
    EditableAttachmentCell,
    BooleanCell,
    TimePickerCell,
    FloatCell,
    IntegerCell,
    EnumListCell,
    TextAreaCell,
    DateTimePickerCell,
    TextCell,
    DatePickerCell
  },
  mixins: [cell],
  props: {
    dbAlias: String,
    value: [String, Number, Object, Boolean, Array, Object],
    meta: Object,
    ignoreFocus: Boolean,
    isForm: Boolean,
    active: Boolean,
    dummy: Boolean,
    hint: String,
    isLocked: Boolean,
    isPublic: Boolean,
    viewId: String
  },
  data: () => ({
    changed: false,
    destroyed: false,
    syncDataDebounce: debounce(async function(self) {
      await self.syncData()
    }, 1000)
  }),
  computed: {
    localState: {
      get() {
        return this.value
      },
      set(val) {
        if (val !== this.value) {
          this.changed = true
<<<<<<< HEAD
          this.$emit('input', val === '' ? null : val)
          if (this.isAttachment || this.isEnum || this.isBoolean || this.isRating || this.isSet || this.isTime || this.isDateTime || this.isDate) {
=======
          this.$emit('input', val)
          if (this.isAttachment || this.isBoolean || this.isRating || this.isTime || this.isDateTime || this.isDate) {
>>>>>>> 9bc11ff4
            this.syncData()
          } else if (!this.isCurrency && !this.isEnum && !this.isSet) {
            this.syncDataDebounce(this)
          }
        }
      }
    },
    parentListeners() {
      const $listeners = {}

      if (this.$listeners.blur) {
        $listeners.blur = this.$listeners.blur
      }
      if (this.$listeners.focus) {
        $listeners.focus = this.$listeners.focus
      }

      if (this.$listeners.cancel) {
        $listeners.cancel = this.$listeners.cancel
      }

      return $listeners
    }

  },

  mounted() {
    // this.$refs.input.focus();
  },
  beforeDestroy() {
    if (this.changed && !(this.isAttachment || this.isBoolean || this.isRating || this.isTime || this.isDateTime)) {
      this.changed = false
      this.$emit('change')
    }
    this.destroyed = true
  },
  methods: {
    syncData() {
      if (this.changed && !this.destroyed) {
        this.changed = false
        this.$emit('update')
      }
    }
  }
}
</script>

<style scoped>
div {
  width: 100%;
  height: 100%;
  color: var(--v-textColor-base);
}

.nc-hint {
  font-size: .61rem;
  color: grey;
}

.nc-cell {
  position: relative;
  max-height: 100px;
  overflow: auto;
}

.nc-locked-overlay {
  position: absolute;
  z-index: 2;
  height: 100%;
  width: 100%;
  top: 0;
  left: 0;
}
</style>
<!--
/**
 * @copyright Copyright (c) 2021, Xgene Cloud Ltd
 *
 * @author Naveen MR <oof1lab@gmail.com>
 * @author Pranav C Balan <pranavxc@gmail.com>
 *
 * @license GNU AGPL version 3 or any later version
 *
 * This program is free software: you can redistribute it and/or modify
 * it under the terms of the GNU Affero General Public License as
 * published by the Free Software Foundation, either version 3 of the
 * License, or (at your option) any later version.
 *
 * This program is distributed in the hope that it will be useful,
 * but WITHOUT ANY WARRANTY; without even the implied warranty of
 * MERCHANTABILITY or FITNESS FOR A PARTICULAR PURPOSE.  See the
 * GNU Affero General Public License for more details.
 *
 * You should have received a copy of the GNU Affero General Public License
 * along with this program. If not, see <http://www.gnu.org/licenses/>.
 *
 */
--><|MERGE_RESOLUTION|>--- conflicted
+++ resolved
@@ -198,13 +198,8 @@
       set(val) {
         if (val !== this.value) {
           this.changed = true
-<<<<<<< HEAD
           this.$emit('input', val === '' ? null : val)
-          if (this.isAttachment || this.isEnum || this.isBoolean || this.isRating || this.isSet || this.isTime || this.isDateTime || this.isDate) {
-=======
-          this.$emit('input', val)
           if (this.isAttachment || this.isBoolean || this.isRating || this.isTime || this.isDateTime || this.isDate) {
->>>>>>> 9bc11ff4
             this.syncData()
           } else if (!this.isCurrency && !this.isEnum && !this.isSet) {
             this.syncDataDebounce(this)
