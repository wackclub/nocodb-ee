<template>
  <v-navigation-drawer
    permanent
    class="views-navigation-drawer"
    :style="{
      maxWidth: toggleDrawer ? '0' : '220px',
      minWidth: toggleDrawer ? '0' : '220px',
    }"
  >
    <v-container fluid class="h-100 py-0">
      <div class="d-flex flex-column h-100">
        <div class="flex-grow-1" style="overflow: auto; min-height: 350px">
          <v-list v-if="views && views.length" dense>
            <v-list-item dense>
              <!-- Views -->
              <span class="body-2 font-weight-medium">{{ $t('objects.views') }}</span>
            </v-list-item>
            <v-list-item-group v-model="selectedViewIdLocal" mandatory color="primary">
              <draggable
                :is="_isUIAllowed('viewlist-drag-n-drop') ? 'draggable' : 'div'"
                v-model="viewsList"
                draggable="div"
                v-bind="dragOptions"
                @change="onMove($event)"
              >
                <transition-group type="transition" :name="!drag ? 'flip-list' : null">
                  <v-list-item
                    v-for="(view, i) in viewsList"
                    :key="view.id"
                    v-t="['a:view:open', { view: view.type }]"
                    dense
                    :value="view.id"
                    active-class="x-active--text"
                    :class="`body-2  view nc-view-item nc-draggable-child nc-${viewTypeAlias[view.type]}-view-item`"
                    @click="$emit('rerender')"
                  >
                    <v-icon
                      v-if="_isUIAllowed('viewlist-drag-n-drop')"
                      small
                      :class="`nc-child-draggable-icon nc-child-draggable-icon-${view.title}`"
                      @click.stop
                    >
                      mdi-drag-vertical
                    </v-icon>
                    <v-list-item-icon class="mr-n1">
                      <v-icon v-if="viewIcons[view.type]" x-small :color="viewIcons[view.type].color">
                        {{ viewIcons[view.type].icon }}
                      </v-icon>
                      <v-icon v-else color="primary" small> mdi-table </v-icon>
                    </v-list-item-icon>
                    <v-list-item-title>
                      <v-tooltip bottom>
                        <template #activator="{ on }">
                          <div class="font-weight-regular" style="overflow: hidden; text-overflow: ellipsis">
                            <input
                              v-if="view.edit"
                              :ref="`input${i}`"
                              v-model="view.title_temp"
                              @click.stop
                              @keydown.enter.stop="updateViewName(view, i)"
                              @blur="updateViewName(view, i)"
                            />
                            <template v-else>
                              <span v-on="on">{{ view.alias || view.title }}</span>
                            </template>
                          </div>
                        </template>
                        {{ view.alias || view.title }}
                      </v-tooltip>
                    </v-list-item-title>
                    <v-spacer />
                    <template v-if="_isUIAllowed('virtualViewsCreateOrEdit')">
                      <!-- Copy view -->
                      <x-icon
                        v-if="!view.edit"
                        :tooltip="$t('activity.copyView')"
                        x-small
                        color="primary"
                        icon-class="view-icon nc-view-copy-icon"
                        @click.stop="copyView(view, i)"
                      >
                        mdi-content-copy
                      </x-icon>
                      <!-- Rename view -->
                      <x-icon
                        v-if="!view.edit"
                        :tooltip="$t('activity.renameView')"
                        x-small
                        color="primary"
                        icon-class="view-icon nc-view-edit-icon"
                        @click.stop="showRenameTextBox(view, i)"
                      >
                        mdi-pencil
                      </x-icon>
                      <!-- Delete view" -->
                      <x-icon
                        v-if="!view.is_default"
                        :tooltip="$t('activity.deleteView')"
                        small
                        color="error"
                        icon-class="view-icon nc-view-delete-icon"
                        @click.stop="deleteView(view)"
                      >
                        mdi-delete-outline
                      </x-icon>
                    </template>
                    <v-icon v-if="view.id === selectedViewId" small class="check-icon"> mdi-check-bold </v-icon>
                  </v-list-item>
                </transition-group>
              </draggable>
            </v-list-item-group>
          </v-list>
          <template v-if="hideViews && _isUIAllowed('virtualViewsCreateOrEdit')">
            <v-divider class="advance-menu-divider" />

            <v-list
              dense
              :class="{
                'advanced-border': overShieldIcon,
              }"
            >
              <v-list-item dense>
                <!-- Create a View -->
                <span class="body-2 font-weight-medium" @dblclick="enableDummyFeat = true">
                  {{ $t('activity.createView') }}
                </span>
                <v-tooltip top>
                  <template #activator="{ on }">
                    <x-icon
                      color="pink textColor"
                      icon-class="ml-2"
                      small
                      v-on="on"
                      @mouseenter="overShieldIcon = true"
                      @mouseleave="overShieldIcon = false"
                    >
                      mdi-shield-lock-outline
                    </x-icon>
                  </template>
                  <!-- Only visible to Creator -->
                  <span class="caption">
                    {{ $t('msg.info.onlyCreator') }}
                  </span>
                </v-tooltip>
              </v-list-item>
              <v-tooltip bottom>
                <template #activator="{ on }">
                  <v-list-item
                    dense
                    class="body-2 nc-create-grid-view"
                    v-on="on"
                    @click="openCreateViewDlg(viewTypes.GRID)"
                  >
                    <v-list-item-icon class="mr-n1">
                      <v-icon color="blue" x-small> mdi-grid-large </v-icon>
                    </v-list-item-icon>
                    <v-list-item-title>
                      <span class="font-weight-regular">
                        <!-- Grid -->
                        {{ $t('objects.viewType.grid') }}
                      </span>
                    </v-list-item-title>
                    <v-spacer />
                    <v-icon class="mr-1" small> mdi-plus </v-icon>
                  </v-list-item>
                </template>
                <!-- Add Grid View -->
                {{ $t('msg.info.addView.grid') }}
              </v-tooltip>
              <v-tooltip bottom>
                <template #activator="{ on }">
                  <v-list-item
                    dense
                    class="body-2 nc-create-gallery-view"
                    v-on="on"
                    @click="openCreateViewDlg(viewTypes.GALLERY)"
                  >
                    <v-list-item-icon class="mr-n1">
                      <v-icon color="orange" x-small> mdi-camera-image </v-icon>
                    </v-list-item-icon>
                    <v-list-item-title>
                      <span class="font-weight-regular">
                        <!-- Gallery -->
                        {{ $t('objects.viewType.gallery') }}
                      </span>
                    </v-list-item-title>

                    <v-spacer />
                    <v-icon class="mr-1" small> mdi-plus </v-icon>
                  </v-list-item>
                </template>
                <!-- Add Gallery View -->
                {{ $t('msg.info.addView.gallery') }}
              </v-tooltip>

              <v-tooltip bottom>
                <template #activator="{ on }">
                  <v-list-item
                    v-if="!isView"
                    dense
                    class="body-2 nc-create-form-view"
                    v-on="on"
                    @click="openCreateViewDlg(viewTypes.FORM)"
                  >
                    <v-list-item-icon class="mr-n1">
                      <v-icon x-small :color="viewIcons[viewTypes.FORM].color" class="mt-n1"> mdi-form-select </v-icon>
                    </v-list-item-icon>
                    <v-list-item-title>
                      <span class="font-weight-regular">
                        <!-- Form -->

                        {{ $t('objects.viewType.form') }}
                      </span>
                    </v-list-item-title>

                    <v-spacer />
                    <v-icon class="mr-1" small> mdi-plus </v-icon>
                  </v-list-item>
                </template>
                <!-- Add Form View -->
                {{ $t('msg.info.addView.form') }}
              </v-tooltip>
            </v-list>
          </template>
        </div>

        <div v-if="!isSharedBase">
          <v-btn v-t="['c:snippet:open']" color="primary" class="caption d-100" @click="codeSnippetModal = true">
            <v-icon small class="mr-2"> mdi-xml </v-icon> Get API Snippet
          </v-btn>
          <code-snippet v-model="codeSnippetModal" :query-params="queryParams" :meta="meta" :view="selectedView" />
        </div>
        <div v-if="_isUIAllowed('webhook')" class="mb-2">
          <v-btn
            v-t="['c:actions:webhook']"
            color="primary"
            outlined
            class="caption d-100 mt-2"
            @click="webhookSliderModal = true"
          >
            <v-icon small class="mr-2 nc-btn-webhook"> mdi-hook </v-icon> Webhooks
          </v-btn>
          <webhook-slider v-model="webhookSliderModal" :meta="meta" />
        </div>

        <div
          v-if="!isSharedBase && time - $store.state.settings.miniSponsorCard > 15 * 60 * 1000"
          class="py-2 sponsor-wrapper"
        >
          <v-icon small class="close-icon" @click="hideMiniSponsorCard"> mdi-close-circle-outline </v-icon>
          <v-divider class="mb-2" />
          <flip-card width="100%" height="100px" :on-time="30 * 1000" :on-hover="false">
            <template #front>
              <extras class="pl-1 mt-1" />
              <v-btn
                v-t="['e:hiring']"
                color="primary"
                outlined
                class="caption d-100 mt-4"
                href="https://angel.co/company/nocodb"
                target="_blank"
              >
                🚀 We are Hiring! 🚀
              </v-btn>
            </template>
            <template #back>
              <span class="caption text-left body-1 textColor--text text--lighten-1">{{ supportCost }}</span>
              <v-btn
                color="primary"
                class="caption d-100 my-2"
                outlined
                href="https://github.com/sponsors/nocodb"
                target="_blank"
              >
                <v-icon small color="red" class="mr-2"> mdi-cards-heart </v-icon>
                {{ $t('activity.sponsorUs') }}
              </v-btn>
            </template>
          </flip-card>
        </div>
      </div>
    </v-container>

    <create-view-dialog
      v-if="showCreateView"
      v-model="showCreateView"
      :nodes="nodes"
      :table="table"
      :show_as="createViewType"
      :views-count="views.length"
      :primary-value-column="primaryValueColumn"
      :meta="meta"
      :copy-view="copyViewRef"
      :alias="meta.title"
      :views-list="views"
      :selected-view-id="selectedViewId"
      @created="onViewCreate"
    />

    <v-dialog v-model="showShareModel" max-width="650px">
      <v-card class="pa-3 backgroundColor">
        <v-container @click.stop>
          <h3 class="title mb-3">
            <!-- This view is shared via a private link -->
            {{ $t('msg.info.privateLink') }}
          </h3>
          <p class="grey&#45;&#45;text body-2">
            <!-- People with private link can only see cells visible in this view -->
          </p>
          <div style="border-radius: 4px" class="share-link-box body-2 pa-2 d-flex align-center">
            {{ sharedViewUrl }}
            <v-spacer />
            <a v-t="['c:view:share:open-url']" :href="`${sharedViewUrl}`" style="text-decoration: none" target="_blank">
              <v-icon small class="mx-2">mdi-open-in-new</v-icon>
            </a>
            <v-icon small class="pointer" @click="copyShareUrlToClipboard"> mdi-content-copy </v-icon>
          </div>

<<<<<<< HEAD
          <v-expansion-panels v-model="advanceOptionsPanel" class="mx-auto" flat>
            <v-expansion-panel>
              <v-expansion-panel-header hide-actions>
                <v-spacer />
                <span class="grey--text caption">More Options <v-icon color="grey" small>
                  mdi-chevron-{{ advanceOptionsPanel === 0 ? 'up' : 'down' }}
                </v-icon></span>
              </v-expansion-panel-header>
              <v-expansion-panel-content>
                <v-checkbox
                  v-model="passwordProtect"
                  class="caption"
                  :label="$t('msg.info.beforeEnablePwd')"
                  hide-details
                  dense
                  @change="onPasswordProtectChange"
                />
                <div
                  v-if="passwordProtect"
                  class="d-flex flex-column align-center justify-center"
                >
                  <v-text-field
                    v-model="shareLink.password"
                    autocomplete="new-password"
                    browser-autocomplete="new-password"
                    class="password-field mr-2 caption"
                    style="max-width: 230px"
                    :type="showShareLinkPassword ? 'text' : 'password'"
                    :hint="$t('placeholder.password.enter')"
                    persistent-hint
                    dense
                    solo
                    flat
                  >
                    <template #append>
                      <v-icon
                        small
                        @click="showShareLinkPassword = !showShareLinkPassword"
                      >
                        {{ showShareLinkPassword ? "visibility_off" : "visibility" }}
                      </v-icon>
                    </template>
                  </v-text-field>
                  <v-btn
                    color="primary"
                    class="caption"
                    small
                    @click="saveShareLinkPassword"
                  >
                    <!-- Save password -->
                    {{ $t("placeholder.password.save") }}
                  </v-btn>
                </div>
                <v-checkbox
                  v-if="selectedView && selectedView.type === viewTypes.GRID"
                  v-model="allowCSVDownload"
                  class="caption"
                  label="Allow Download"
                  hide-details
                  dense
                  @change="onAllowCSVDownloadChange"
                />
              </v-expansion-panel-content>
            </v-expansion-panel>
          </v-expansion-panels>
=======
          <v-switch v-model="passwordProtect" dense @change="onPasswordProtectChange">
            <template #label>
              <!-- Restrict access with a password -->
              <span v-show="!passwordProtect" class="caption">
                {{ $t('msg.info.beforeEnablePwd') }}
              </span>
              <!-- Access is password restricted -->
              <span v-show="passwordProtect" class="caption">
                {{ $t('msg.info.afterEnablePwd') }}
              </span>
            </template>
          </v-switch>

          <div v-if="passwordProtect" class="d-flex flex-column align-center justify-center">
            <v-text-field
              v-model="shareLink.password"
              autocomplete="new-password"
              browser-autocomplete="new-password"
              class="password-field mr-2 caption"
              style="max-width: 230px"
              :type="showShareLinkPassword ? 'text' : 'password'"
              :hint="$t('placeholder.password.enter')"
              persistent-hint
              dense
              solo
              flat
            >
              <template #append>
                <v-icon small @click="showShareLinkPassword = !showShareLinkPassword">
                  {{ showShareLinkPassword ? 'visibility_off' : 'visibility' }}
                </v-icon>
              </template>
            </v-text-field>
            <v-btn color="primary" class="caption" small @click="saveShareLinkPassword">
              <!-- Save password -->
              {{ $t('placeholder.password.save') }}
            </v-btn>
          </div>
>>>>>>> 8b863ca3
        </v-container>
      </v-card>
    </v-dialog>
  </v-navigation-drawer>
</template>

<script>
import draggable from 'vuedraggable';
import { ViewTypes } from 'nocodb-sdk';
import CreateViewDialog from '~/components/project/spreadsheet/dialog/CreateViewDialog';
import Extras from '~/components/project/spreadsheet/components/Extras';
import viewIcons from '~/helpers/viewIcons';
import { copyTextToClipboard } from '~/helpers/xutils';
import SponsorMini from '~/components/SponsorMini';
import CodeSnippet from '~/components/project/spreadsheet/components/CodeSnippet';
import WebhookSlider from '~/components/project/tableTabs/webhook/WebhookSlider';
import FlipCard from '~/components/project/spreadsheet/components/FlipCard';

export default {
  name: 'SpreadsheetNavDrawer',
  components: { WebhookSlider, CodeSnippet, SponsorMini, Extras, CreateViewDialog, draggable, FlipCard },
  props: {
    extraViewParams: Object,
    showAdvanceOptions: Boolean,
    isView: Boolean,
    hideViews: Boolean,
    primaryValueColumn: [Number, String],
    toggleDrawer: {
      type: Boolean,
      default: false,
    },
    nodes: Object,
    table: String,
    selectedViewId: [String, Number],
    selectedView: Object,
    meta: [Object, Array],
    concatenatedXWhere: String,
    sort: String,
    showFields: Object,
    filters: [Object, Array],
    sortList: [Object, Array],
    load: {
      default: true,
      type: Boolean,
    },
    currentApiUrl: String,
    fieldsOrder: Array,
    viewStatus: Object,
    // columnsWidth: Object,
    // coverImageField: String,
    groupingField: String,
    // showSystemFields: Boolean,
    views: Array,
    queryParams: Object,
  },
  data: () => ({
    advanceOptionsPanel: false,
    webhookSliderModal: false,
    codeSnippetModal: false,
    drag: false,
    dragOptions: {
      animation: 200,
      group: 'description',
      disabled: false,
      ghostClass: 'ghost',
    },
    time: Date.now(),
    sponsorMiniVisible: true,
    enableDummyFeat: false,
    searchQueryVal: '',
    showShareLinkPassword: false,
    passwordProtect: false,
    allowCSVDownload: true,
    sharedViewPassword: '',
    overAdvShieldIcon: false,
    overShieldIcon: false,
    viewIcons,
    copyViewRef: null,
    shareLink: {},
    showShareModel: false,
    showCreateView: false,
    loading: false,
    viewTypeAlias: {
      [ViewTypes.GRID]: 'grid',
      [ViewTypes.FORM]: 'form',
<<<<<<< HEAD
      [ViewTypes.GALLERY]: 'gallery'
=======
      [ViewTypes.GALLERY]: 'gallery',
>>>>>>> 8b863ca3
    },
  }),
  computed: {
    isSharedBase() {
      return this.$route.params && this.$route.params.shared_base_id;
    },
    viewsList: {
      set(v) {
        this.$emit('update:views', v);
      },
      get() {
        return this.views;
      },
    },
    viewTypes() {
      return ViewTypes;
    },
    newViewParams() {
      if (!this.showFields) {
        return {};
      }
      const showFields = { ...this.showFields };
      Object.keys(showFields).forEach(k => {
        showFields[k] = true;
      });
      return { showFields };
    },
    selectedViewIdLocal: {
      set(val) {
        const view = (this.views || []).find(v => v.id === val);
        this.$router.push({
          query: {
            ...this.$route.query,
            view: view && view.id,
          },
        });
      },
      get() {
        let id;
        if (this.views) {
          const view = this.views.find(v => v.id === this.$route.query.view);
          id = (view && view.id) || ((this.views && this.views[0]) || {}).id;
        }
        return id;
      },
    },
    sharedViewUrl() {
      let viewType;

      switch (this.shareLink.type) {
        case this.viewTypes.FORM:
          viewType = 'form';
          break;
        case this.viewTypes.KANBAN:
          viewType = 'kanban';
          break;
        default:
          viewType = 'view';
      }
      return `${this.dashboardUrl}#/nc/${viewType}/${this.shareLink.uuid}`;
    },
    supportCost() {
      const cost = parseInt(this.$store.getters['project/GtrProjectCost']);
      if (cost > 0) {
        return `This costs ~$${cost}/year in non-open source products.`;
      }
      return 'Your donations will help us to make this product better.';
    },
  },
  watch: {
    async load(v) {
      if (v) {
        await this.loadViews();
        this.onViewIdChange(this.selectedViewIdLocal);
      }
    },
    selectedViewIdLocal(id) {
      this.onViewIdChange(id);
    },
  },
  async created() {
    if (this.load) {
      await this.loadViews();
    }
    this.onViewIdChange(this.selectedViewIdLocal);
  },
  methods: {
    async onMove(event) {
      if (this.viewsList.length - 1 === event.moved.newIndex) {
        this.$set(this.viewsList[event.moved.newIndex], 'order', this.viewsList[event.moved.newIndex - 1].order + 1);
      } else if (event.moved.newIndex === 0) {
        this.$set(this.viewsList[event.moved.newIndex], 'order', this.viewsList[1].order / 2);
      } else {
        this.$set(
          this.viewsList[event.moved.newIndex],
          'order',
          (this.viewsList[event.moved.newIndex - 1].order + this.viewsList[event.moved.newIndex + 1].order) / 2
        );
      }
      await this.$api.dbView.update(this.viewsList[event.moved.newIndex].id, {
        title: this.viewsList[event.moved.newIndex].title,
        order: this.viewsList[event.moved.newIndex].order,
      });

      this.$e('a:view:reorder');
    },
    onViewIdChange(id) {
      const selectedView = this.views && this.views.find(v => v.id === id);
      // const queryParams = {}
      this.$emit('update:selectedViewId', id);
      this.$emit('update:selectedView', selectedView);
      // if (selectedView.type === 'table') {
      //   return;
      // }
      // try {
      //   queryParams = JSON.parse(selectedView.query_params) || {}
      // } catch (e) {
      //   // console.log(e)
      // }
      // this.$emit('update:filters', queryParams.filters || [])
      // this.$emit('update:sortList', queryParams.sortList || [])
      // this.$emit('update:fieldsOrder', queryParams.fieldsOrder || [])
      // this.$emit('update:viewStatus', queryParams.viewStatus || {})
      // this.$emit('update:columnsWidth', queryParams.columnsWidth || {})
      // this.$emit('update:extraViewParams', queryParams.extraViewParams || {})
      // this.$emit('update:coverImageField', queryParams.coverImageField)
      // this.$emit('update:groupingField', queryParams.groupingField)
      // this.$emit('update:showSystemFields', queryParams.showSystemFields)
      // if (queryParams.showFields) {
      //   this.$emit('update:showFields', queryParams.showFields)
      // } else {
      //   this.$emit('mapFieldsAndShowFields')
      // }
      this.$emit('loadTableData');
    },
    hideMiniSponsorCard() {
      this.$store.commit('settings/MutMiniSponsorCard', Date.now());
    },
    openCreateViewDlg(type) {
      const mainView = this.viewsList.find(v => v.type === 'table' || v.type === 'view');
      try {
        this.copyViewRef = this.copyViewRef || {
          query_params: JSON.stringify({
            ...this.newViewParams,
            fieldsOrder: JSON.parse(mainView.query_params).fieldsOrder,
          }),
        };
      } catch {}
      this.createViewType = type;
      this.showCreateView = true;
      this.$e('c:view:create', { view: type });
    },
    isCentrallyAligned(col) {
      return ![
        'SingleLineText',
        'LongText',
        'Attachment',
        'Date',
        'Time',
        'Email',
        'URL',
        'DateTime',
        'CreateTime',
        'LastModifiedTime',
        'Currency',
      ].includes(col.uidt);
    },
    onPasswordProtectChange() {
      if (!this.passwordProtect) {
        this.shareLink.password = null;
        this.saveShareLinkPassword();
      }
    },
    onAllowCSVDownloadChange() {
      this.saveAllowCSVDownload()
    },
    async saveShareLinkPassword() {
      try {
        await this.$api.dbViewShare.update(this.shareLink.id, {
          password: this.shareLink.password,
        });

        // await this.$store.dispatch('sqlMgr/ActSqlOp', [
        //   { dbAlias: this.nodes.dbAlias },
        //   'updateSharedViewLinkPassword',
        //   {
        //     id: this.shareLink.id,
        //     password: this.shareLink.password
        //   }
        // ])
        this.$toast.success('Successfully updated').goAway(3000);
      } catch (e) {
        this.$toast.error(await this._extractSdkResponseErrorMsg(e)).goAway(3000);
      }

      this.$e('a:view:share:enable-pwd');
    },
    async saveAllowCSVDownload() {
      try {
        const meta = JSON.parse(this.shareLink.meta)
        meta.allowCSVDownload = this.allowCSVDownload
        await this.$api.dbViewShare.update(this.shareLink.id, {
          meta: JSON.stringify(meta)
        })
        this.$toast.success('Successfully updated').goAway(3000)
      } catch (e) {
        this.$toast
          .error(await this._extractSdkResponseErrorMsg(e))
          .goAway(3000)
      }
      if (this.allowCSVDownload) {
        this.$e('a:view:share:enable-csv-download')
      } else {
        this.$e('a:view:share:disable-csv-download')
      }
    },
    async loadViews() {
      // this.viewsList = await this.sqlOp(
      //   {
      //     dbAlias: this.nodes.dbAlias
      //   },
      //   'xcVirtualTableList',
      //   {
      //     tn: this.table
      //   }
      // )
      // this.selectedViewIdLocal = this.viewsList && this.viewsList[0] && this.viewsList[0].id

      // this.viewsList = []

      const views = (await this.$api.dbView.list(this.meta.id)).list;
      this.$emit('update:views', views);
    },
    // async onViewChange() {
    //   let query_params = {}
    //   try {
    //     console.log(this.selectedView)
    //     query_params = JSON.parse(this.selectedView.query_params);
    //   } catch (e) {
    //     console.log(e)
    //   }
    //   this.$emit('update:filters', query_params.filters || []);
    //   this.$emit('update:sortList', query_params.sortList || []);
    //   if (query_params.showFields) {
    //     this.$emit('update:showFields', query_params.showFields);
    //   } else {
    //     this.$emit('mapFieldsAndShowFields');
    //   }
    //   this.$emit('loadTableData');
    // },
    copyapiUrlToClipboard() {
      copyTextToClipboard(this.currentApiUrl);
      this.clipboardSuccessHandler();
    },
    async updateViewName(view, index) {
      if (!view.edit) {
        return;
      }

      // const oldTitle = view.title

      this.$set(view, 'edit', false);
      if (view.title_temp === view.title) {
        return;
      }
      if (this.viewsList.some((v, i) => i !== index && (v.alias || v.title) === view.title_temp)) {
        this.$toast.info('View name should be unique').goAway(3000);
        return;
      }
      try {
        // if (this.selectedViewIdLocal === view.id) {
        //   await this.$router.push({
        //     query: {
        //       ...this.$route.query,
        //       view: view.title_temp
        //     }
        //   })
        // }
        this.$set(view, 'title', view.title_temp);
        await this.$api.dbView.update(view.id, {
          title: view.title,
          order: view.order,
        });
        this.$toast.success('View renamed successfully').goAway(3000);
      } catch (e) {
        this.$toast.error(await this._extractSdkResponseErrorMsg(e)).goAway(3000);
      }
    },
    showRenameTextBox(view, i) {
      this.$set(view, 'edit', true);
      this.$set(view, 'title_temp', view.title);
      this.$nextTick(() => {
        const input = this.$refs[`input${i}`][0];
        input.focus();
        input.setSelectionRange(0, input.value.length);
      });
      this.$e('c:view:rename', { view: view.type });
    },
    async deleteView(view) {
      try {
        await this.$api.dbView.delete(view.id);
        this.$toast.success('View deleted successfully').goAway(3000);
        await this.loadViews();
      } catch (e) {
        this.$toast.error(await this._extractSdkResponseErrorMsg(e)).goAway(3000);
      }
      this.$e('a:view:delete', { view: view.type });
    },
    async genShareLink() {
<<<<<<< HEAD
      const shared = await this.$api.dbViewShare.create(this.selectedViewId)
      // todo: url
      this.shareLink = shared
      this.passwordProtect = shared.password !== null
      this.allowCSVDownload = JSON.parse(shared.meta).allowCSVDownload
      this.showShareModel = true
=======
      // const sharedViewUrl = await this.$store.dispatch('sqlMgr/ActSqlOp', [
      //   { dbAlias: this.nodes.dbAlias },
      //   'createSharedViewLink',
      //   {
      //     model_name: this.table,
      //     // meta: this.meta,
      //     query_params: {
      //       where: this.concatenatedXWhere,
      //       sort: this.sort,
      //       fields: Object.keys(this.showFields)
      //         .filter(f => this.showFields[f])
      //         .join(','),
      //       showFields: this.showFields,
      //       fieldsOrder: this.fieldsOrder,
      //       extraViewParams: this.extraViewParams,
      //       selectedViewId: this.selectedViewId,
      //       columnsWidth: this.columnsWidth
      //     },
      //     view_name: this.selectedView.title,
      //     type: this.selectedView.type,
      //     show_as: this.selectedView.show_as,
      //     password: this.sharedViewPassword
      //   }
      // ])
      const shared = await this.$api.dbViewShare.create(this.selectedViewId);

      // todo: url
      this.shareLink = shared;
      this.showShareModel = true;
>>>>>>> 8b863ca3
    },
    copyView(view, i) {
      this.createViewType = view.type;
      this.showCreateView = true;
      this.copyViewRef = view;
      this.$e('c:view:copy', { view: view.type });
    },
    async onViewCreate(viewMeta) {
      this.copyViewRef = null;
      await this.loadViews();
      this.selectedViewIdLocal = viewMeta.id;
      // await this.onViewChange();
      this.$e('a:view:create', { view: viewMeta.type });
    },
    clipboard(str) {
      const el = document.createElement('textarea');
      el.addEventListener('focusin', e => e.stopPropagation());
      el.value = str;
      document.body.appendChild(el);
      el.select();
      document.execCommand('copy');
      document.body.removeChild(el);
    },
    clipboardSuccessHandler() {
      this.$toast.info('Copied to clipboard').goAway(1000);
    },
    copyShareUrlToClipboard() {
      this.clipboard(this.sharedViewUrl);
      this.clipboardSuccessHandler();
      this.$e('c:view:share:copy-url');
    },
  },
};
</script>

<style scoped lang="scss">
::v-deep {
  .v-list-item--dense .v-list-item__icon,
  .v-list--dense .v-list-item .v-list-item__icon {
    margin-top: 4px;
    margin-bottom: 4px;
  }

  .v-list-item--dense,
  .v-list--dense .v-list-item {
    min-height: 32px;
  }

  .advance-menu-divider {
    width: calc(100% - 26px);
    margin-left: 13px;
    border-style: dashed;
    margin-top: 5px;
    margin-bottom: 5px;
  }

  .view .view-icon {
    display: none;
    transition: 0.3s display;
  }

  .view:hover .view-icon {
    display: inline-block;
  }

  .view:hover .check-icon {
    display: none;
  }

  .password-field.v-text-field.v-text-field--solo {
    .v-text-field__details {
      padding: 0 2px !important;

      .v-messages__message {
        color: grey;
        font-size: 0.65rem;
      }
    }

    .v-input__control {
      min-height: 28px !important;
    }
  }
}

.share-link-box {
  position: relative;
  z-index: 2;
}

.share-link-box::before {
  position: absolute;
  top: 0;
  left: 0;
  bottom: 0;
  right: 0;
  background: var(--v-primary-base);
  opacity: 0.2;
  content: '';
  z-index: 1;
  pointer-events: none;
}

.views-navigation-drawer {
  border-left: 1px solid #80808033;
}

.sponsor-wrapper {
  position: relative;

  .close-icon {
    position: absolute;
    right: 4px;
    top: 12px;
    z-index: 9;
    opacity: 0;
    transition: 0.4s opacity;
  }

  &:hover .close-icon {
    opacity: 1;
  }
}

.nc-draggable-child .nc-child-draggable-icon {
  opacity: 0;
  transition: 0.3s opacity;
  position: absolute;
  left: 0;
}

.nc-draggable-child:hover .nc-child-draggable-icon {
  opacity: 1;
}

.nc-draggable-child:hover .nc-child-draggable-icon {
  opacity: 1;
}

.flip-list-move {
  transition: transform 0.5s;
}
.no-move {
  transition: transform 0s;
}
.ghost {
  opacity: 0.5;
  background: grey;
}
.mx-auto .v-expansion-panel{
  background: var(--v-backgroundColor-base)
}
</style><|MERGE_RESOLUTION|>--- conflicted
+++ resolved
@@ -316,14 +316,16 @@
             <v-icon small class="pointer" @click="copyShareUrlToClipboard"> mdi-content-copy </v-icon>
           </div>
 
-<<<<<<< HEAD
           <v-expansion-panels v-model="advanceOptionsPanel" class="mx-auto" flat>
             <v-expansion-panel>
               <v-expansion-panel-header hide-actions>
                 <v-spacer />
-                <span class="grey--text caption">More Options <v-icon color="grey" small>
-                  mdi-chevron-{{ advanceOptionsPanel === 0 ? 'up' : 'down' }}
-                </v-icon></span>
+                <span class="grey--text caption"
+                  >More Options
+                  <v-icon color="grey" small>
+                    mdi-chevron-{{ advanceOptionsPanel === 0 ? 'up' : 'down' }}
+                  </v-icon></span
+                >
               </v-expansion-panel-header>
               <v-expansion-panel-content>
                 <v-checkbox
@@ -334,10 +336,7 @@
                   dense
                   @change="onPasswordProtectChange"
                 />
-                <div
-                  v-if="passwordProtect"
-                  class="d-flex flex-column align-center justify-center"
-                >
+                <div v-if="passwordProtect" class="d-flex flex-column align-center justify-center">
                   <v-text-field
                     v-model="shareLink.password"
                     autocomplete="new-password"
@@ -352,22 +351,14 @@
                     flat
                   >
                     <template #append>
-                      <v-icon
-                        small
-                        @click="showShareLinkPassword = !showShareLinkPassword"
-                      >
-                        {{ showShareLinkPassword ? "visibility_off" : "visibility" }}
+                      <v-icon small @click="showShareLinkPassword = !showShareLinkPassword">
+                        {{ showShareLinkPassword ? 'visibility_off' : 'visibility' }}
                       </v-icon>
                     </template>
                   </v-text-field>
-                  <v-btn
-                    color="primary"
-                    class="caption"
-                    small
-                    @click="saveShareLinkPassword"
-                  >
+                  <v-btn color="primary" class="caption" small @click="saveShareLinkPassword">
                     <!-- Save password -->
-                    {{ $t("placeholder.password.save") }}
+                    {{ $t('placeholder.password.save') }}
                   </v-btn>
                 </div>
                 <v-checkbox
@@ -382,46 +373,6 @@
               </v-expansion-panel-content>
             </v-expansion-panel>
           </v-expansion-panels>
-=======
-          <v-switch v-model="passwordProtect" dense @change="onPasswordProtectChange">
-            <template #label>
-              <!-- Restrict access with a password -->
-              <span v-show="!passwordProtect" class="caption">
-                {{ $t('msg.info.beforeEnablePwd') }}
-              </span>
-              <!-- Access is password restricted -->
-              <span v-show="passwordProtect" class="caption">
-                {{ $t('msg.info.afterEnablePwd') }}
-              </span>
-            </template>
-          </v-switch>
-
-          <div v-if="passwordProtect" class="d-flex flex-column align-center justify-center">
-            <v-text-field
-              v-model="shareLink.password"
-              autocomplete="new-password"
-              browser-autocomplete="new-password"
-              class="password-field mr-2 caption"
-              style="max-width: 230px"
-              :type="showShareLinkPassword ? 'text' : 'password'"
-              :hint="$t('placeholder.password.enter')"
-              persistent-hint
-              dense
-              solo
-              flat
-            >
-              <template #append>
-                <v-icon small @click="showShareLinkPassword = !showShareLinkPassword">
-                  {{ showShareLinkPassword ? 'visibility_off' : 'visibility' }}
-                </v-icon>
-              </template>
-            </v-text-field>
-            <v-btn color="primary" class="caption" small @click="saveShareLinkPassword">
-              <!-- Save password -->
-              {{ $t('placeholder.password.save') }}
-            </v-btn>
-          </div>
->>>>>>> 8b863ca3
         </v-container>
       </v-card>
     </v-dialog>
@@ -507,11 +458,7 @@
     viewTypeAlias: {
       [ViewTypes.GRID]: 'grid',
       [ViewTypes.FORM]: 'form',
-<<<<<<< HEAD
-      [ViewTypes.GALLERY]: 'gallery'
-=======
       [ViewTypes.GALLERY]: 'gallery',
->>>>>>> 8b863ca3
     },
   }),
   computed: {
@@ -686,7 +633,7 @@
       }
     },
     onAllowCSVDownloadChange() {
-      this.saveAllowCSVDownload()
+      this.saveAllowCSVDownload();
     },
     async saveShareLinkPassword() {
       try {
@@ -711,21 +658,19 @@
     },
     async saveAllowCSVDownload() {
       try {
-        const meta = JSON.parse(this.shareLink.meta)
-        meta.allowCSVDownload = this.allowCSVDownload
+        const meta = JSON.parse(this.shareLink.meta);
+        meta.allowCSVDownload = this.allowCSVDownload;
         await this.$api.dbViewShare.update(this.shareLink.id, {
-          meta: JSON.stringify(meta)
-        })
-        this.$toast.success('Successfully updated').goAway(3000)
+          meta: JSON.stringify(meta),
+        });
+        this.$toast.success('Successfully updated').goAway(3000);
       } catch (e) {
-        this.$toast
-          .error(await this._extractSdkResponseErrorMsg(e))
-          .goAway(3000)
+        this.$toast.error(await this._extractSdkResponseErrorMsg(e)).goAway(3000);
       }
       if (this.allowCSVDownload) {
-        this.$e('a:view:share:enable-csv-download')
+        this.$e('a:view:share:enable-csv-download');
       } else {
-        this.$e('a:view:share:disable-csv-download')
+        this.$e('a:view:share:disable-csv-download');
       }
     },
     async loadViews() {
@@ -821,44 +766,12 @@
       this.$e('a:view:delete', { view: view.type });
     },
     async genShareLink() {
-<<<<<<< HEAD
-      const shared = await this.$api.dbViewShare.create(this.selectedViewId)
-      // todo: url
-      this.shareLink = shared
-      this.passwordProtect = shared.password !== null
-      this.allowCSVDownload = JSON.parse(shared.meta).allowCSVDownload
-      this.showShareModel = true
-=======
-      // const sharedViewUrl = await this.$store.dispatch('sqlMgr/ActSqlOp', [
-      //   { dbAlias: this.nodes.dbAlias },
-      //   'createSharedViewLink',
-      //   {
-      //     model_name: this.table,
-      //     // meta: this.meta,
-      //     query_params: {
-      //       where: this.concatenatedXWhere,
-      //       sort: this.sort,
-      //       fields: Object.keys(this.showFields)
-      //         .filter(f => this.showFields[f])
-      //         .join(','),
-      //       showFields: this.showFields,
-      //       fieldsOrder: this.fieldsOrder,
-      //       extraViewParams: this.extraViewParams,
-      //       selectedViewId: this.selectedViewId,
-      //       columnsWidth: this.columnsWidth
-      //     },
-      //     view_name: this.selectedView.title,
-      //     type: this.selectedView.type,
-      //     show_as: this.selectedView.show_as,
-      //     password: this.sharedViewPassword
-      //   }
-      // ])
       const shared = await this.$api.dbViewShare.create(this.selectedViewId);
-
       // todo: url
       this.shareLink = shared;
+      this.passwordProtect = shared.password !== null;
+      this.allowCSVDownload = JSON.parse(shared.meta).allowCSVDownload;
       this.showShareModel = true;
->>>>>>> 8b863ca3
     },
     copyView(view, i) {
       this.createViewType = view.type;
@@ -1008,7 +921,7 @@
   opacity: 0.5;
   background: grey;
 }
-.mx-auto .v-expansion-panel{
-  background: var(--v-backgroundColor-base)
+.mx-auto .v-expansion-panel {
+  background: var(--v-backgroundColor-base);
 }
 </style>