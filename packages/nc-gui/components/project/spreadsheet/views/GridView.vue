--- conflicted
+++ resolved
@@ -128,12 +128,7 @@
                 v-show="!rowMeta || !rowMeta.selected"
                 class="ml-2 grey--text"
                 :class="{ 'row-no': !isPublicView }"
-<<<<<<< HEAD
               >{{ row + 1 }}</span>
-=======
-                >{{ row + 1 }}</span
-              >
->>>>>>> 66e82a39
 
               <template v-if="!isPublicView">
                 <v-checkbox
@@ -301,7 +296,6 @@
 import EditableCell from '../components/EditableCell';
 import EditColumn from '../components/EditColumn';
 // import columnStyling from '../helpers/columnStyling'
-<<<<<<< HEAD
 import VirtualCell from '../components/VirtualCell'
 import VirtualHeaderCell from '../components/VirtualHeaderCell'
 import colors from '@/mixins/colors'
@@ -310,15 +304,6 @@
 import { UITypes } from '~/components/project/spreadsheet/helpers/uiTypes'
 import { copyTextToClipboard } from '~/helpers/xutils'
 import { isColumnLocked } from '~/helpers/isColumnLocked'
-=======
-import VirtualCell from '../components/VirtualCell';
-import VirtualHeaderCell from '../components/VirtualHeaderCell';
-import colors from '@/mixins/colors';
-import TableCell from '~/components/project/spreadsheet/components/Cell';
-import DynamicStyle from '~/components/DynamicStyle';
-import { UITypes } from '~/components/project/spreadsheet/helpers/uiTypes';
-import { copyTextToClipboard } from '~/helpers/xutils';
->>>>>>> 66e82a39
 
 export default {
   name: 'XcGridView',
