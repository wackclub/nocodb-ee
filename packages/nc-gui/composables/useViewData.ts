import type { Api, ColumnType, FormType, GalleryType, PaginatedType, TableType, ViewType } from 'nocodb-sdk'
import type { ComputedRef, Ref } from 'vue'
import { message } from 'ant-design-vue'
import { useI18n } from 'vue-i18n'
import { useNuxtApp } from '#app'
import {
  IsPublicInj,
  NOCO,
  extractPkFromRow,
  extractSdkResponseErrorMsg,
  getHTMLEncodedText,
  useApi,
  useProject,
  useUIPermission,
} from '#imports'

const formatData = (list: Record<string, any>[]) =>
  list.map((row) => ({
    row: { ...row },
    oldRow: { ...row },
    rowMeta: {},
  }))

export interface Row {
  row: Record<string, any>
  oldRow: Record<string, any>
  rowMeta: {
    new?: boolean
    selected?: boolean
    commentCount?: number
    changed?: boolean
  }
}

export function useViewData(
  meta: Ref<TableType> | ComputedRef<TableType> | undefined,
  viewMeta: Ref<ViewType & { id: string }> | ComputedRef<ViewType & { id: string }> | undefined,
  where?: ComputedRef<string | undefined>,
) {
  if (!meta) {
    throw new Error('Table meta is not available')
  }

  const { t } = useI18n()
  const { api, isLoading, error } = useApi()
  const _paginationData = ref<PaginatedType>({ page: 1, pageSize: 25 })
  const aggCommentCount = ref<{ row_id: string; count: number }[]>([])
  const galleryData = ref<GalleryType>()
  const formColumnData = ref<FormType>()
  // todo: missing properties on FormType (success_msg, show_blank_form,
  const formViewData = ref<FormType & { success_msg?: string; show_blank_form?: boolean }>()
  const formattedData = ref<Row[]>([])

  const isPublic = inject(IsPublicInj, ref(false))
  const { project, isSharedBase } = useProject()
  const { fetchSharedViewData, paginationData: sharedPaginationData } = useSharedView()
  const { $api, $e } = useNuxtApp()
  const { sorts, nestedFilters } = useSmartsheetStoreOrThrow()
  const { isUIAllowed } = useUIPermission()

  const paginationData = computed({
    get: () => (isPublic.value ? sharedPaginationData.value : _paginationData.value),
    set: (value) => {
      if (isPublic.value) {
        sharedPaginationData.value = value
      } else {
        _paginationData.value = value
      }
    },
  })

  const selectedAllRecords = computed({
    get() {
      return !!formattedData.value.length && formattedData.value.every((row: Row) => row.rowMeta.selected)
    },
    set(selected: boolean) {
      formattedData.value.forEach((row: Row) => (row.rowMeta.selected = selected))
    },
  })

  const queryParams = computed(() => ({
    offset: ((paginationData.value?.page ?? 0) - 1) * (paginationData.value?.pageSize ?? 25),
    limit: paginationData.value?.pageSize ?? 25,
    where: where?.value ?? '',
  }))

  function addEmptyRow(addAfter = formattedData.value.length) {
    formattedData.value.splice(addAfter, 0, {
      row: {},
      oldRow: {},
      rowMeta: { new: true },
    })

    return formattedData.value[addAfter]
  }

  function removeLastEmptyRow() {
    const lastRow = formattedData.value[formattedData.value.length - 1]

    if (lastRow.rowMeta.new) {
      formattedData.value.pop()
    }
  }

  async function syncCount() {
    const { count } = await $api.dbViewRow.count(
      NOCO,
      project?.value?.title as string,
      meta?.value?.id as string,
      viewMeta?.value?.id as string,
    )
    paginationData.value.totalRows = count
  }

  async function syncPagination() {
    // total records in the current table
    const count = paginationData.value?.totalRows ?? Infinity
    // the number of rows in a page
    const size = paginationData.value?.pageSize ?? 25
    // the current page number
    const currentPage = paginationData.value?.page ?? 1
    // the maximum possible page given the current count and the size
    const mxPage = Math.ceil(count / size)
    // calculate targetPage where 1 <= targetPage <= mxPage
    const targetPage = Math.max(1, Math.min(mxPage, currentPage))
    // if the current page is greater than targetPage,
    // then the page should be changed instead of showing an empty page
    // e.g. deleting all records in the last page N should return N - 1 page
    if (currentPage > targetPage) {
      // change to target page and load data of that page
      changePage?.(targetPage)
    } else {
      // the current page is same as target page
      // reload it to avoid empty row in this page
      await loadData({
        offset: (targetPage - 1) * size,
        where: where?.value,
      } as any)
    }
  }

  /** load row comments count */
  async function loadAggCommentsCount() {
    if (isPublic.value || isSharedBase.value) return

    const ids = formattedData.value
      ?.filter(({ rowMeta: { new: isNew } }) => !isNew)
      ?.map(({ row }) => {
        return extractPkFromRow(row, meta?.value?.columns as ColumnType[])
      })

    if (!ids?.length || ids?.some((id) => !id)) return

    aggCommentCount.value = await $api.utils.commentCount({
      ids,
      fk_model_id: meta?.value.id as string,
    })

    for (const row of formattedData.value) {
      const id = extractPkFromRow(row.row, meta?.value?.columns as ColumnType[])
      row.rowMeta.commentCount = aggCommentCount.value?.find((c: Record<string, any>) => c.row_id === id)?.count || 0
    }
  }

  async function loadData(params: Parameters<Api<any>['dbViewRow']['list']>[4] = {}) {
    console.log(queryParams.value)
    if ((!project?.value?.id || !meta?.value?.id || !viewMeta?.value?.id) && !isPublic.value) return
    const response = !isPublic.value
      ? await api.dbViewRow.list('noco', project.value.id!, meta!.value.id!, viewMeta!.value.id, {
<<<<<<< HEAD
          ...queryParams.value,
          ...params,
          ...(isUIAllowed('sortSync') ? {} : { sortArrJson: JSON.stringify(sorts.value) }),
          ...(isUIAllowed('filterSync') ? {} : { filterArrJson: JSON.stringify(nestedFilters.value) }),
          where: where?.value,
        })
=======
        ...queryParams.value,
        ...params,
        ...(isUIAllowed('sortSync') ? {} : { sortArrJson: JSON.stringify(sorts.value) }),
        ...(isUIAllowed('filterSync') ? {} : { filterArrJson: JSON.stringify(nestedFilters.value) }),
        where: where?.value,
      })
>>>>>>> 3bdcbb8e
      : await fetchSharedViewData()
    formattedData.value = formatData(response.list)
    paginationData.value = response.pageInfo
    await loadAggCommentsCount()
  }

  async function loadGalleryData() {
    if (!viewMeta?.value?.id) return

    galleryData.value = await $api.dbView.galleryRead(viewMeta.value.id)
  }

  async function insertRow(row: Record<string, any>, rowIndex = formattedData.value?.length) {
    try {
      const insertObj = meta?.value?.columns?.reduce((o: any, col) => {
        if (!col.ai && row?.[col.title as string] !== null) {
          o[col.title as string] = row?.[col.title as string]
        }
        return o
      }, {})

      const insertedData = await $api.dbViewRow.create(
        NOCO,
        project?.value.id as string,
        meta?.value.id as string,
        viewMeta?.value?.id as string,
        insertObj,
      )

      formattedData.value?.splice(rowIndex ?? 0, 1, {
        row: insertedData,
        rowMeta: {},
        oldRow: { ...insertedData },
      })

      await syncCount()
      return insertedData
    } catch (error: any) {
      console.log(error)
      message.error(await extractSdkResponseErrorMsg(error))
    }
  }

  async function updateRowProperty(toUpdate: Row, property: string) {
    try {
      const id = extractPkFromRow(toUpdate.row, meta?.value.columns as ColumnType[])

      const updatedRowData = await $api.dbViewRow.update(
        NOCO,
        project?.value.id as string,
        meta?.value.id as string,
        viewMeta?.value?.id as string,
        id,
        {
          [property]: toUpdate.row[property],
        },
        // todo:
        // {
        //   query: { ignoreWebhook: !saved }
        // }
      )
      // audit
      $api.utils
        .auditRowUpdate(id, {
          fk_model_id: meta?.value.id as string,
          column_name: property,
          row_id: id,
          value: getHTMLEncodedText(toUpdate.row[property]),
          prev_value: getHTMLEncodedText(toUpdate.oldRow[property]),
        })
        .then(() => {
        })

      /** update row data(to sync formula and other related columns) */
      Object.assign(toUpdate.row, updatedRowData)
      Object.assign(toUpdate.oldRow, updatedRowData)
    } catch (e: any) {
      message.error(`${t('msg.error.rowUpdateFailed')} ${await extractSdkResponseErrorMsg(e)}`)
    }
  }

  async function updateOrSaveRow(row: Row, property: string) {
    if (row.rowMeta.new) {
      return await insertRow(row.row, formattedData.value.indexOf(row))
    } else {
      await updateRowProperty(row, property)
    }
  }

  async function changePage(page: number) {
    paginationData.value.page = page
    await loadData({ offset: (page - 1) * (paginationData.value.pageSize || 25), where: where?.value } as any)
    $e('a:grid:pagination')
  }

  async function deleteRowById(id: string) {
    if (!id) {
      throw new Error('Delete not allowed for table which doesn\'t have primary Key')
    }

    const res: any = await $api.dbViewRow.delete(
      'noco',
      project.value.id as string,
      meta?.value.id as string,
      viewMeta?.value.id as string,
      id,
    )

    if (res.message) {
      message.info(
        `Row delete failed: ${`Unable to delete row with ID ${id} because of the following:
              \n${res.message.join('\n')}.\n
              Clear the data first & try again`})}`,
      )
      return false
    }
    return true
  }

  async function deleteRow(rowIndex: number) {
    try {
      const row = formattedData.value[rowIndex]
      if (!row.rowMeta.new) {
        const id = meta?.value?.columns
          ?.filter((c) => c.pk)
          .map((c) => row.row[c.title as any])
          .join('___')

        const deleted = await deleteRowById(id as string)
        if (!deleted) {
          return
        }
      }

      formattedData.value.splice(rowIndex, 1)

      await syncCount()
    } catch (e: any) {
      message.error(`${t('msg.error.deleteRowFailed')}: ${await extractSdkResponseErrorMsg(e)}`)
    }
  }

  async function deleteSelectedRows() {
    let row = formattedData.value.length
    while (row--) {
      try {
        const { row: rowObj, rowMeta } = formattedData.value[row] as Record<string, any>
        if (!rowMeta.selected) {
          continue
        }
        if (!rowMeta.new) {
          const id = meta?.value?.columns
            ?.filter((c) => c.pk)
            .map((c) => rowObj[c.title as string])
            .join('___')

          const successfulDeletion = await deleteRowById(id as string)
          if (!successfulDeletion) {
            continue
          }
        }
        formattedData.value.splice(row, 1)
      } catch (e: any) {
        return message.error(`${t('msg.error.deleteRowFailed')}: ${await extractSdkResponseErrorMsg(e)}`)
      }
    }

    await syncCount()
    await syncPagination()
  }

  async function loadFormView() {
    if (!viewMeta?.value?.id) return
    try {
      const { columns, ...view } = (await $api.dbView.formRead(viewMeta.value.id)) as Record<string, any>

      const fieldById = columns.reduce(
        (o: Record<string, any>, f: Record<string, any>) => ({
          ...o,
          [f.fk_column_id]: f,
        }),
        {},
      )

      let order = 1

      formViewData.value = view

      formColumnData.value = meta?.value?.columns
        ?.map((c: Record<string, any>) => ({
          ...c,
          fk_column_id: c.id,
          fk_view_id: viewMeta.value.id,
          ...(fieldById[c.id] ? fieldById[c.id] : {}),
          order: (fieldById[c.id] && fieldById[c.id].order) || order++,
          id: fieldById[c.id] && fieldById[c.id].id,
        }))
        .sort((a: Record<string, any>, b: Record<string, any>) => a.order - b.order) as Record<string, any>
    } catch (e: any) {
      return message.error(`${t('msg.error.setFormDataFailed')}: ${await extractSdkResponseErrorMsg(e)}`)
    }
  }

  async function updateFormView(view: FormType | undefined) {
    try {
      if (!viewMeta?.value?.id || !view) return
      await $api.dbView.formUpdate(viewMeta.value.id, view)
    } catch (e: any) {
      return message.error(`${t('msg.error.formViewUpdateFailed')}: ${await extractSdkResponseErrorMsg(e)}`)
    }
  }

  return {
    error,
    isLoading,
    loadData,
    paginationData,
    queryParams,
    formattedData,
    insertRow,
    updateRowProperty,
    changePage,
    addEmptyRow,
    deleteRow,
    deleteSelectedRows,
    updateOrSaveRow,
    selectedAllRecords,
    syncCount,
    syncPagination,
    galleryData,
    loadGalleryData,
    loadFormView,
    formColumnData,
    formViewData,
    updateFormView,
    aggCommentCount,
    loadAggCommentsCount,
    removeLastEmptyRow,
  }
}<|MERGE_RESOLUTION|>--- conflicted
+++ resolved
@@ -163,25 +163,15 @@
   }
 
   async function loadData(params: Parameters<Api<any>['dbViewRow']['list']>[4] = {}) {
-    console.log(queryParams.value)
     if ((!project?.value?.id || !meta?.value?.id || !viewMeta?.value?.id) && !isPublic.value) return
     const response = !isPublic.value
       ? await api.dbViewRow.list('noco', project.value.id!, meta!.value.id!, viewMeta!.value.id, {
-<<<<<<< HEAD
-          ...queryParams.value,
-          ...params,
-          ...(isUIAllowed('sortSync') ? {} : { sortArrJson: JSON.stringify(sorts.value) }),
-          ...(isUIAllowed('filterSync') ? {} : { filterArrJson: JSON.stringify(nestedFilters.value) }),
-          where: where?.value,
-        })
-=======
         ...queryParams.value,
         ...params,
         ...(isUIAllowed('sortSync') ? {} : { sortArrJson: JSON.stringify(sorts.value) }),
         ...(isUIAllowed('filterSync') ? {} : { filterArrJson: JSON.stringify(nestedFilters.value) }),
         where: where?.value,
       })
->>>>>>> 3bdcbb8e
       : await fetchSharedViewData()
     formattedData.value = formatData(response.list)
     paginationData.value = response.pageInfo
@@ -220,7 +210,6 @@
       await syncCount()
       return insertedData
     } catch (error: any) {
-      console.log(error)
       message.error(await extractSdkResponseErrorMsg(error))
     }
   }
@@ -252,8 +241,7 @@
           value: getHTMLEncodedText(toUpdate.row[property]),
           prev_value: getHTMLEncodedText(toUpdate.oldRow[property]),
         })
-        .then(() => {
-        })
+        .then(() => {})
 
       /** update row data(to sync formula and other related columns) */
       Object.assign(toUpdate.row, updatedRowData)
@@ -279,7 +267,7 @@
 
   async function deleteRowById(id: string) {
     if (!id) {
-      throw new Error('Delete not allowed for table which doesn\'t have primary Key')
+      throw new Error("Delete not allowed for table which doesn't have primary Key")
     }
 
     const res: any = await $api.dbViewRow.delete(
