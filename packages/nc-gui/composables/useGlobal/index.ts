import { useGlobalActions } from './actions'
import { useGlobalGetters } from './getters'
<<<<<<< HEAD
import { createGlobalState, useNuxtApp, watch } from '#imports'
=======
import { useGlobalState } from './state'
import type { UseGlobalReturn } from './types'
import { createGlobalState, useNuxtApp, watch } from '#imports'

export * from './types'
>>>>>>> 2d715a91

/**
 * Global state is injected by {@link import('~/plugins/state') state} plugin into our nuxt app (available as `$state`).
 * You can still call `useGlobal` to receive the `$state` object and access the global state.
 * If it's not available yet, a new global state object is created and injected into the nuxt app.
 *
 * Part of the state is stored in {@link WindowLocalStorage localStorage}, so it will be available even if the user closes the browser tab.
 * Check the {@link StoredState StoredState} type for more information.
 *
 * @example
 * ```js
 * import { useNuxtApp } from '#app'
 *
 * const { $state } = useNuxtApp()
 *
 * const token = $state.token.value
 * const user = $state.user.value
 * ```
 *
 * @example
 * ```js
 * import { useGlobal } from '#imports'
 *
 * const globalState = useGlobal()
 *
 * cont token = globalState.token.value
 * const user = globalState.user.value
 *
 * console.log(state.isLoading.value) // isLoading = true if any api request is still running
 * ```
 */
export const useGlobal = createGlobalState((): UseGlobalReturn => {
  const { provide } = useNuxtApp()

  const state = useGlobalState()

  const getters = useGlobalGetters(state)

  const actions = useGlobalActions(state)

  /** try to refresh token before expiry (5 min before expiry) */
  watch(
    () =>
      !!(
        state.jwtPayload.value &&
        state.jwtPayload.value.exp &&
        state.jwtPayload.value.exp - 5 * 60 < state.timestamp.value / 1000
      ),
    async (expiring) => {
      if (getters.signedIn.value && state.jwtPayload.value && expiring) {
        await actions.refreshToken()
      }
    },
    { immediate: true },
  )

  watch(
    state.jwtPayload,
    (nextPayload) => {
      if (nextPayload) {
        state.user.value = {
          id: nextPayload.id,
          email: nextPayload.email,
          firstname: nextPayload.firstname,
          lastname: nextPayload.lastname,
          roles: nextPayload.roles,
        }
      }
    },
    { immediate: true },
  )

  const globalState = { ...state, ...getters, ...actions } as UseGlobalReturn

  /** provide a fresh state instance into nuxt app */
  provide('state', globalState)

  return globalState
})<|MERGE_RESOLUTION|>--- conflicted
+++ resolved
@@ -1,14 +1,10 @@
 import { useGlobalActions } from './actions'
 import { useGlobalGetters } from './getters'
-<<<<<<< HEAD
-import { createGlobalState, useNuxtApp, watch } from '#imports'
-=======
 import { useGlobalState } from './state'
 import type { UseGlobalReturn } from './types'
 import { createGlobalState, useNuxtApp, watch } from '#imports'
 
 export * from './types'
->>>>>>> 2d715a91
 
 /**
  * Global state is injected by {@link import('~/plugins/state') state} plugin into our nuxt app (available as `$state`).
