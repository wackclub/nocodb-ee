--- conflicted
+++ resolved
@@ -31,12 +31,8 @@
   const password = useState<string | undefined>('password', () => undefined)
 
   const allowCSVDownload = useState<boolean>('allowCSVDownload', () => false)
-<<<<<<< HEAD
+  
   const meta = useState<TableType | KanbanType | undefined>('meta', () => undefined)
-=======
-
-  const meta = useState<TableType | undefined>('meta', () => undefined)
->>>>>>> ae4c1eb7
 
   const formColumns = computed(
     () =>
