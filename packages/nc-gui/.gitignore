--- conflicted
+++ resolved
@@ -1,9 +1,10 @@
 node_modules
 *.log*
 .nuxt
-<<<<<<< HEAD
-
-# Nuxt generate
+.nitro
+.cache
+.output
+.env
 dist
 
 # vuepress build output
@@ -25,11 +26,4 @@
 *.swp
 
 # IDE
-.vscode/
-=======
-.nitro
-.cache
-.output
-.env
-dist
->>>>>>> bfc6c295
+.vscode/