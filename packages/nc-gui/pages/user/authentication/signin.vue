--- conflicted
+++ resolved
@@ -258,20 +258,14 @@
       return this.$store.state.project.appInfo && this.$store.state.project.appInfo.googleAuthEnabled;
     },
     githubAuthEnabled() {
-<<<<<<< HEAD
       return (
         this.$store.state.project.appInfo &&
         this.$store.state.project.appInfo.githubAuthEnabled
       )
     },
     signUpEnabled() {
-      console.log('noSignUp', this.$store.state.project && this.$store.state.project.projectInfo && this.$store.state.project.projectInfo.noSignUp)
       return !(this.$store.state.project && this.$store.state.project.projectInfo && this.$store.state.project.projectInfo.noSignUp)
     }
-=======
-      return this.$store.state.project.appInfo && this.$store.state.project.appInfo.githubAuthEnabled;
-    },
->>>>>>> 66e82a39
   },
   watch: {},
   async created() {
