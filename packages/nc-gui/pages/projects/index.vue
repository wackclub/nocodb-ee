<template>
  <v-container
    fluid
    class="text-center px-10 pt-10 nc-container"
    @dragover.prevent="dragOver = true"
    @dragenter.prevent="dragOver = true"
    @dragexit="dragOver = false"
    @dragleave="dragOver = false"
    @dragend="dragOver = false"
    @drop.prevent.stop="onFileDrop"
  >
    <v-row>
      <v-col v-if="loaded" class="col-lg-6 offset-lg-3 col-12 col-md-12">
        <v-row v-show="projects" class="justify-center">
          <v-card
            row
            class="pa-4 elevation-20 text-center overflow-x-hidden flex-shrink-1"
            min-width="600"
          >
            <v-overlay v-if="projectStatusUpdating" />
            <v-row justify="center">
              <h1 class="text-center display-1 pa-2 nc-project-page-title">
                <!-- My Projects -->
                <b>{{ $t("title.myProject") }}</b>
                <x-icon
                  small
                  color="primary grey"
                  :tooltip="$t('activity.refreshProject')"
                  @click="projectsRefresh"
                >
                  mdi-refresh </x-icon
                >&nbsp;
                <!--                </x-btn>-->
              </h1>
            </v-row>
            <v-row class="pa-4">
              <!-- Search Project -->
              <v-text-field
                ref="search1"
                v-model="search"
                v-ge="['home', 'project-search']"
                data-v-step="3"
                class="caption pt-0 mt-0 nc-project-page-search"
                :placeholder="$t('activity.searchProject')"
                single-line
                hide-details
                style="max-width: 200px"
              >
                <template #prepend-inner>
                  <v-icon color="grey" class="mt-1" small> search </v-icon>
                </template>
              </v-text-field>
              <v-spacer />
              <!-- Import NocoDB Project by uploading metadata zip file -->
<!--              <x-btn-->
<!--                vbind:tooltip="$t('msg.info.importText')"-->
<!--                outlined-->
<!--                color="grey"-->
<!--                @click="-->
<!--                  $refs.importFile.click();-->
<!--                  project_id = null;-->
<!--                "-->
<!--              >-->
<!--                <v-icon>mdi-import</v-icon>-->
<!--              </x-btn>-->

              <template v-if="connectToExternalDB">
                <v-menu offset-y bottom open-on-hover>
                  <template #activator="{ on }">
                    <div>
                      <x-btn
                        v-if="_isUIAllowed('projectCreate', true)"
                        v-ge="['home', 'project-new']"
                        data-v-step="1"
                        outlined
                        color="primary"
                        class="nc-new-project-menu"
                        v-on="on"
                      >
                        <!-- New Project -->
                        {{ $t("title.newProj") }}
                        <v-icon class="mr-1" small> mdi-menu-down </v-icon>
                      </x-btn>
                    </div>
                  </template>
                  <v-list dense>
                    <v-list-item
<<<<<<< HEAD
=======
                      class="create-xc-db-project nc-create-xc-db-project"
                      @click="onCreateProject('xcdb')"
                    >
                      <v-list-item-icon class="mr-2">
                        <v-icon small> mdi-plus </v-icon>
                      </v-list-item-icon>
                      <v-list-item-title>
                        <!-- Create -->
                        <span class="caption font-weight-regular">{{
                          $t("general.create")
                        }}</span>
                      </v-list-item-title>
                      <v-spacer />
                      <v-tooltip right>
                        <template #activator="{ on }">
                          <v-icon x-small color="grey" class="ml-4" v-on="on">
                            mdi-information-outline
                          </v-icon>
                        </template>
                        <!-- Create a new project -->
                        <span class="caption">{{ $t("tooltip.xcDB") }}</span>
                      </v-tooltip>
                    </v-list-item>
                    <v-divider />
                    <v-list-item
>>>>>>> a694ba17
                      title
                      class="pt-2 create-external-db-project nc-create-external-db-project"
                      @click="onCreateProject()"
                    >
                      <v-list-item-icon class="mr-2">
                        <v-icon small class=""> mdi-power-plug-outline </v-icon>
                      </v-list-item-icon>
                      <v-list-item-title>
                        <!-- Create By Connecting <br>To An External Database -->
                        <span
                          class="caption font-weight-regular"
                          v-html="$t('activity.createProjectExtended.extDB')"
                        />
                      </v-list-item-title>
                      <v-spacer />
                      <v-tooltip right>
                        <template #activator="{ on }">
                          <v-icon x-small color="grey" class="ml-4" v-on="on">
                            mdi-information-outline
                          </v-icon>
                        </template>
                        <!-- Supports MySQL, PostgreSQL, SQL Server & SQLite -->
                        <span class="caption">{{ $t("tooltip.extDB") }}</span>
                      </v-tooltip>
                    </v-list-item>
                  </v-list>
                </v-menu>
              </template>
              <x-btn
                v-else-if="_isUIAllowed('projectCreate', true)"
                v-ge="['home', 'project-new']"
                outlined
                data-v-step="1"
                color="primary"
                @click="onCreateProject('xcdb')"
              >
                <!-- New Project -->
                {{ $t("title.newProj") }}
              </x-btn>
            </v-row>

            <v-row>
              <v-data-table
                v-if="!loadingProjects && projects && projects.length"
                fixed-header
                hide-default-header
                :height="500"
                dense
                :headers="headers"
                :items="projects"
                :search="search"
                :footer-props="{
                  'items-per-page-options': [20, -1],
                  'items-per-page-text': $t('msg.info.footerInfo')
                }"
                class="pa-4 text-left mx-auto"
                style="cursor: pointer; max-width: 100%"
              >
                <template #item="props">
                  <tr
                    class="project-row"
                    :class="[
                      `nc-${props.item.projectType}-project-row`,
                      {
                        'nc-meta-project-row': props.item.prefix,
                      },
                    ]"
                    @click="projectRouteHandler(props.item, projects.length)"
                  >
                    <td data-v-step="2">
                      <div class="d-flex align-center">
                        <v-progress-circular
                          v-if="props.item.loading"
                          class="mr-2"
                          size="15"
                          indeterminate
                        />
                        <template v-else>
                          <v-icon x-small class="mr-2" color="green">
                            mdi-moon-full
                          </v-icon>
                          <!-- Accessible via GraphQL APIs / Accessible via REST APIs -->
                        </template>
                        <div
                          class="d-inline-block title font-weight-regular"
                          style="
                            min-width: 0;
                            max-width: 390px;
                            white-space: nowrap;
                            text-overflow: ellipsis;
                            overflow: hidden;
                          "
                        >
                          {{ props.item.title }}
                        </div>
                      </div>
                    </td>
                    <td
                      style="width: 150px; min-width: 150px; max-width: 150px"
                    >
                      <x-icon
                        :tooltip="$t('activity.deleteProject')"
                        class="pointer mr-2"
                        icon.class="delete-icon"
                        small
                        color="red grey"
                        @click.stop="deleteProject(props.item)"
                      >
                        mdi-delete-outline
                      </x-icon>

                      <div
                        v-if="
                          props.item.allowed &&
                          _isUIAllowed('projectActions', true) &&
                          props.item.is_creator
                        "
                        :class="{
                          'action-icons': !(
                            projectStatusUpdating &&
                            props.item.id === statusUpdatingProjectId
                          ),
                        }"
                      >
                        <!-- Stop Project -->
                        <x-icon
                          v-if="props.item.status === 'started'"
                          :tooltip="$t('activity.stopProject')"
                          class="pointer mr-2"
                          color="orange grey"
                          @click.stop="stopProject(props.item)"
                        >
                          mdi-stop-circle-outline
                        </x-icon>
                        <!-- Start Project -->
                        <x-icon
                          v-else-if="props.item.status === 'stopped'"
                          :tooltip="$t('activity.startProject')"
                          class="pointer mr-2"
                          color="green grey"
                          @click.stop="startProject(props.item)"
                        >
                          mdi-play-circle-outline
                        </x-icon>
                        <x-icon
                          v-if="
                            projectStatusUpdating &&
                            props.item.id === statusUpdatingProjectId
                          "
                          class="mr-1"
                        >
                          mdi-loading mdi-spin
                        </x-icon>
                        <!-- Restart Project -->
                        <x-icon
                          :tooltip="$t('activity.restartProject')"
                          class="pointer mr-2"
                          color="primary grey"
                          @click.stop="restartProject(props.item)"
                        >
                          mdi-restart
                        </x-icon>
                        <!-- Delete Project -->
                        <x-icon
                          :tooltip="$t('activity.deleteProject')"
                          class="pointer mr-2"
                          color="red grey"
                          @click.stop="deleteProject(props.item)"
                        >
                          mdi-delete-circle-outline
                        </x-icon>

                        <v-menu offset-y>
                          <template #activator="{ on }">
                            <x-icon color="grey" v-on="on">
                              mdi-dots-vertical
                            </x-icon>
                          </template>
                          <v-list dense>
                            <v-list-item
                              dense
                              @click="
                                $refs.importFile.click();
                                project_id = props.item.id;
                              "
                            >
                              <v-list-item-icon class="mr-1">
                                <v-icon small> mdi-import </v-icon>
                              </v-list-item-icon>
                              <v-list-item-title>
                                <!-- Import Metadata -->
                                <span class="caption font-weight-regular">{{
                                  $t("activity.importMetadata")
                                }}</span>
                              </v-list-item-title>
                            </v-list-item>
                            <v-list-item
                              dense
                              @click="exportMetaZip(props.item.id)"
                            >
                              <v-list-item-icon class="mr-1">
                                <v-icon small> mdi-export </v-icon>
                              </v-list-item-icon>
                              <v-list-item-title>
                                <!-- Export Metadata -->
                                <span class="caption font-weight-regular">{{
                                  $t("activity.exportMetadata")
                                }}</span>
                              </v-list-item-title>
                            </v-list-item>
                            <v-list-item
                              dense
                              @click="resetMeta(props.item.id)"
                            >
                              <v-list-item-icon class="mr-1">
                                <v-icon small> mdi-delete-variant </v-icon>
                              </v-list-item-icon>
                              <v-list-item-title>
                                <!-- Clear Metadata -->
                                <span class="caption font-weight-regular">{{
                                  $t("activity.clearMetadata")
                                }}</span>
                              </v-list-item-title>
                            </v-list-item>
                          </v-list>
                        </v-menu>
                      </div>
                    </td>
                  </tr>
                </template>
                <!-- Your search for "{{ search }}" found no results. -->
                <template #no-results>
                  <v-alert :value="true" color="error" icon="warning">
                    {{ $t("msg.error.searchProject", { search }) }}
                  </v-alert>
                </template>
              </v-data-table>
              <v-col
                v-else-if="!loadingProjects"
                style="height: 500px"
                class="d-flex align-center justify-center"
              >
                <v-alert
                  border="left"
                  dense
                  text
                  :value="true"
                  outlined
                  color="success"
                  icon="mdi-information-outline"
                >
                  <!-- Get started by creating a new project -->
                  {{ $t("msg.info.projectEmptyMessage") }}
                </v-alert>
              </v-col>
            </v-row>
          </v-card>
        </v-row>

        <v-row v-cloak v-show="!projects.length && false">
          <!--          <howItWorks class="text-left"></howItWorks>-->

          <v-col cols="" class="d-flex justify-center">
            <v-card
              height="500px"
              width="500px"
              class="elevation-20 pt-4 mt-4 d-flex flex-column"
            >
              <p
                class="display-1 flex-grow-1 pt-5 d-flex align-center justify-center"
              >
                <!-- Create By Connecting <br>To An External Database -->
                <span v-html="$t('activity.createProjectExtended.extDB')" />
              </p>
              <v-card-actions class="justify-center pb-10">
                <x-btn
                  tooltip="Create New Project"
                  btn.class="   ma-4 primary"
                  color="primary"
                  large
                  @click="onCreateProject"
                >
                  <v-icon color="white" class="blink_me">
                    mdi-lightbulb-on </v-icon
                  >&nbsp;
                  <!-- New Project -->
                  {{ $t("title.newProj") }}
                </x-btn>
              </v-card-actions>
            </v-card>
          </v-col>
        </v-row>
      </v-col>
      <v-col
        v-if="loaded"
        class="col-sm-12 col-lg-3 d-sm-none d-md-flex justify-center justify-lg-end align-start"
      >
        <sponsor-mini />
      </v-col>
    </v-row>

    <div v-if="projects && projects.length" class="d-flex justify-end">
      <v-list
        class="flex-shrink-1 text-left elevation-4 rounded-xl community-card mr-10"
        width="300"
        :class="{ active: showCommunity }"
        dense
      >
        <v-list-item
          dense
          href="https://github.com/nocodb/nocodb"
          target="_blank"
        >
          <v-list-item-icon>
            <v-icon class="ml-2 mt-n2"> mdi-github </v-icon>
          </v-list-item-icon>
          <v-list-item-title>
            <!-- Star -->
            {{ $t("labels.community.starUs1") }}
            <v-icon small> mdi-star-outline </v-icon>
            <!-- us on Github -->
            {{ $t("labels.community.starUs2") }}
          </v-list-item-title>
        </v-list-item>
        <v-divider v-if="!_isZh" />
        <v-list-item
          v-if="!_isZh"
          dense
          target="_blank"
          href="https://calendly.com/nocodb-meeting"
        >
          <v-list-item-icon>
            <v-icon class="ml-2" :color="textColors[3]">
              mdi-calendar-month
            </v-icon>
          </v-list-item-icon>
          <!-- Book a Free DEMO -->
          <v-list-item-title>
            {{ $t("labels.community.bookDemo") }}
          </v-list-item-title>
        </v-list-item>
        <v-divider />
        <v-list-item dense href="https://discord.gg/5RgZmkW" target="_blank">
          <v-list-item-icon>
            <v-icon class="ml-2" :color="textColors[0]"> mdi-discord </v-icon>
          </v-list-item-icon>
          <!-- Get your questions answered -->
          <v-list-item-title>
            {{ $t("labels.community.getAnswered") }}
          </v-list-item-title>
        </v-list-item>
        <v-divider />
        <v-list-item
          v-if="!_isZh"
          dense
          href="https://twitter.com/NocoDB"
          target="_blank"
        >
          <v-list-item-icon>
            <v-icon class="ml-2" :color="textColors[1]"> mdi-twitter </v-icon>
          </v-list-item-icon>
          <!-- Follow NocoDB -->
          <v-list-item-title>
            {{ $t("labels.community.followNocodb") }}
          </v-list-item-title>
        </v-list-item>
        <template v-else>
          <v-list-item
            dense
            class=""
            @click="$refs.wechat.$el.firstElementChild.click()"
          >
            <v-list-item-icon>
              <share-icons
                ref="wechat"
                class="small mr-n2"
                url="https://github.com/nocodb/nocodb"
                :social-medias="['wechat']"
              />
            </v-list-item-icon>
            <v-list-item-title> Please share it in Wechat </v-list-item-title>
          </v-list-item>
          <v-divider />
          <v-list-item
            dense
            class=""
            @click="$refs.weibo.$el.firstElementChild.click()"
          >
            <v-list-item-icon>
              <share-icons
                ref="weibo"
                class="small mr-n2"
                url="https://github.com/nocodb/nocodb"
                :social-medias="['weibo']"
              />
            </v-list-item-icon>
            <v-list-item-title> Please share it in Weibo </v-list-item-title>
          </v-list-item>
          <v-divider />
          <v-list-item dense target="_blank">
            <v-list-item-icon>
              <img class="ml-2" src="vue.svg" width="25" />
            </v-list-item-icon>
            <!-- Follow NocoDB -->
            <v-list-item-title>
              Built with Vue JS
              <!--              {{-->
              <!--                $t('labels.community.followNocodb')-->
              <!--              }}-->
            </v-list-item-title>
          </v-list-item>
        </template>
      </v-list>
    </div>

    <input
      v-show="false"
      ref="importFile"
      type="file"
      accept=".zip"
      @change="importMetaZip"
    />

    <dlg-label-submit-cancel
      v-if="dialogShow"
      type="primary"
      :actions-mtd="confirmAction"
      :dialog-show="dialogShow"
      :heading="confirmMessage"
    />
    <excel-import ref="excelImport" v-model="excelImportModal" hide-label />
    <templates-modal v-model="templatesModal" hide-label create-project />
  </v-container>
</template>

<script>
import dlgLabelSubmitCancel from "../../components/utils/dlgLabelSubmitCancel.vue";
import ShareIcons from "../../components/share-icons";
import SponsorMini from "@/components/sponsorMini";
import colors from "~/mixins/colors";
import TemplatesModal from "~/components/templates/templatesModal";
import ExcelImport from "~/components/import/excelImport";

export default {
  components: {
    ExcelImport,
    TemplatesModal,
    ShareIcons,
    SponsorMini,
    dlgLabelSubmitCancel,
    // howItWorks,
  },
  mixins: [colors],
  $_veeValidate: {
    validator: "new",
  },
  data() {
    return {
      dragOver: false,
      excelImportModal: false,
      templatesModal: false,
      overlayVisible: true,
      showCommunity: false,
      project_id: null,
      loading: null,
      dialogShow: false,
      confirmAction: null,
      confirmMessage: "",

      createProjectDialog: false,
      projectStatusUpdating: false,
      statusUpdatingProjectId: null,
      screenSize: null,
      trialAlert: true,
      dialog1: true,
      steps: [
        {
          target: '[data-v-step="1"]',
          content: "Click here to create new Project.",
          params: {
            placement: "top",
          },
        },
        {
          target: '[data-v-step="2"]',
          content: "Click here to open existing project.",
        },
        {
          target: '[data-v-step="3"]',
          content: "Click here to filter projects.",
        },
        {
          target: '[data-v-step="4"]',
          content: "Click here to open project folder.",
        },
        {
          target: '[data-v-step="5"]',
          content: "Click here to edit project.",
        },
        {
          target: '[data-v-step="6"]',
          content: "Click here to delete project.",
        },
      ],
      loaded: false,
      dialog: {
        show: false,
        title: "Confirm Deleting project",
        heading: "",
        // mtdOk: this.projectRemove,
        type: "error",
      },
      loadingProjects: true,
      newProjectDialog: false,
      name: "",
      type: "MySQL",
      userSelectedDir: false,
      dialogTitle: "New",
      databases: {
        Oracle: "oracledb",
        Postgres: "pg",
        MySQL: "mysql",
        MSSQL: "mssql",
        Sqlite: "sqlite",
      },
      headers: [
        {
          text: "Title",
          value: "title",
          class: "caption",
        },
        {
          text: "",
          value: "name",
          sortable: false,
          class: "caption",
        },
      ],
      projects: [],
      search: "",
      deleteBtnClicked: false,
    };
  },
  computed: {
    connectToExternalDB() {
      return (
        this.$store.state.project &&
        this.$store.state.project.projectInfo &&
        this.$store.state.project.projectInfo.connectToExternalDB
      );
    },
  },
  watch: {
    name() {
      if (!this.userSelectedDir) {
        this.folder = `${this.baseFolder}/${this.name}`;
      }
    },
  },
  async created() {
    this.$store.commit("windows/MutToggleGaEnabled", true);
    this.$store.commit("windows/MutToggleTelemetryEnabled", true);
    await this.$store.dispatch("users/ActGetUserDetails");
  },
  async mounted() {
    setTimeout(() => (this.showCommunity = true), 2000);

    await this.projectsLoad();

    if (this.$route && this.$route.query && this.$route.query.excelUrl) {
      this.excelImportModal = true;
    }
  },
  methods: {
    async onFileDrop(e) {
      this.excelImportModal = true;
      this.$refs.excelImport.dropHandler(e);
    },
    async stopProject(project) {
      this.dialogShow = true;
      this.confirmMessage = "Do you want to stop the project?";
      this.confirmAction = async (act) => {
        if (act === "hideDialog") {
          this.dialogShow = false;
        } else {
          this.$set(project, "status", "stopping");
          const projectId = project.id;
          this.statusUpdatingProjectId = projectId;
          this.projectStatusUpdating = true;
          try {
            await this.$store.dispatch("sqlMgr/ActSqlOp", [
              { project_id: projectId },
              "projectStop",
            ]);
            this.$toast
              .success(`Project '${project.title}' stopped successfully`)
              .goAway(3000);
          } catch (e) {
            this.$toast
              .error(`Project '${project.title}' stopping failed`)
              .goAway(3000);
          }
          await this.projectsLoad();
          this.projectStatusUpdating = false;
          this.dialogShow = false;
        }
      };
    },
    async startProject(project) {
      this.dialogShow = true;
      this.confirmMessage = "Do you want to start the project?";
      this.confirmAction = async (act) => {
        if (act === "hideDialog") {
          this.dialogShow = false;
        } else {
          this.$set(project, "status", "starting");
          const projectId = project.id;
          this.statusUpdatingProjectId = projectId;
          this.projectStatusUpdating = true;
          try {
            await this.$store.dispatch("sqlMgr/ActSqlOp", [
              { project_id: projectId },
              "projectStart",
            ]);
            this.$toast
              .success(`Project '${project.title}' started successfully`)
              .goAway(3000);
          } catch (e) {
            this.$toast
              .error(`Project '${project.title}' starting failed`)
              .goAway(3000);
          }
          await this.projectsLoad();
          this.projectStatusUpdating = false;
          this.dialogShow = false;
        }
      };
    },
    async restartProject(project) {
      this.dialogShow = true;
      this.confirmMessage = "Do you want to restart the project?";
      this.confirmAction = async (act) => {
        if (act === "hideDialog") {
          this.dialogShow = false;
        } else {
          this.$set(project, "status", "restarting");
          const projectId = project.id;
          this.statusUpdatingProjectId = projectId;
          this.projectStatusUpdating = true;
          try {
            await this.$store.dispatch("sqlMgr/ActSqlOp", [
              { project_id: projectId },
              "projectRestart",
            ]);
            this.$toast
              .success(`Project '${project.title}' restarted successfully`)
              .goAway(3000);
          } catch (e) {
            this.$toast
              .error(`Project '${project.title}' restarting failed`)
              .goAway(3000);
          }
          await this.projectsLoad();
          this.projectStatusUpdating = false;
          this.dialogShow = false;
        }
      };
    },
    async deleteProject(project) {
      this.dialogShow = true;
      this.confirmMessage = "Do you want to delete the project?";
      this.$e("c:project:delete");
      this.confirmAction = async (act) => {
        if (act === "hideDialog") {
          this.dialogShow = false;
        } else {
          this.$set(project, "status", "deleting");
          const projectId = project.id;
          this.statusUpdatingProjectId = projectId;
          this.projectStatusUpdating = true;
          try {
            await this.$api.project.delete(projectId)
            this.$toast
              .success(`Project '${project.title}' deleted successfully`)
              .goAway(3000);
          } catch (e) {
            this.$toast
              .error(`Project '${project.title}' deleting failed`)
              .goAway(3000);
          }
          await this.projectsLoad();
          this.projectStatusUpdating = false;

          this.dialogShow = false;
          this.$e("a:project:delete");
        }
      };
    },
    onCreateProject(xcdb) {
      if (xcdb === "xcdb") {
        this.$router.push("/project/xcdb");
        this.$e("c:project:create:xcdb");
      } else {
        this.$router.push("/project/0");
        this.$e("c:project:create:extdb");
      }
    },
    onCreateProjectFromTemplate() {
      this.templatesModal = true;
      this.$e("c:project:create:template");
    },
    onCreateProjectFromExcel() {
      // this.$refs.excelImport.selectFile()
      this.excelImportModal = true;
      this.$e("c:project:create:excel");
    },
    async importProjectFromJSON() {},
    onTourCompletion() {
      // this.$store.commit('windows/MutShowTour', {page: 'home'})
    },
    getDir(filePath) {
      // return path.dirname(filePath);
    },
    async projectsRefresh() {
      await this.projectsLoad();
      this.$e("a:project:refresh");
    },
    async projectsLoad() {
      try {
        this.loadingProjects = true;
        this.projects = (await this.$api.project.list({})).list;

        // todo: multiplex
        const user = this.$store.state.users.user;
        if (
          !(this.projects && this.projects.length) &&
          user &&
          user.roles &&
          user.roles.owner
        ) {
          if (
            this.$store.state.project.projectInfo &&
            this.$store.state.project.projectInfo.oneClick
          ) {
            //
          }
        }

        this.loadingProjects = false;
      } catch (error) {
        console.log("Project fetch err", error);
      }
      this.loaded = true;
    },
    async projectRouteHandler(project, count) {
      if (!this.deleteBtnClicked) {
        await this.$router.push({
          path: `/nc/${project.id}`,
        });
      }
      this.$e("a:project:open", { count });
    },
    async projectEdit(project) {
      this.$router.push({
        path: `project/0?edit=true&projectId=${project.id}`,
      });
    },
    async projectOpenFolder(project) {},

    async exportMetaZip(projectId) {
      this.dialogShow = true;
      this.confirmMessage = "Do you want to export metadata from meta tables?";
      this.confirmAction = async (act) => {
        if (act === "hideDialog") {
          this.dialogShow = false;
        } else {
          this.loading = "export-zip";
          let data;
          try {
            data = await this.$store.dispatch("sqlMgr/ActSqlOp", [
              {
                // dbAlias: 'db',
                project_id: projectId,
                env: "_noco",
              },
              "xcMetaTablesExportDbToZip",
              null,
              null,
              {
                responseType: "blob",
              },
            ]);
            const url = window.URL.createObjectURL(
              new Blob([data], { type: "application/zip" })
            );
            const link = document.createElement("a");
            link.href = url;
            link.setAttribute("download", "meta.zip"); // or any other extension
            document.body.appendChild(link);
            link.click();
            this.$toast
              .success(`${this.$t("msg.toast.exportMetadata")}`)
              .goAway(3000);
          } catch (e) {
            console.log(e);
            this.$toast.error(e.message).goAway(3000);
          }
          this.dialogShow = false;
          this.loading = null;
        }
      };
    },
    async resetMeta(projectId) {
      this.dialogShow = true;
      this.confirmMessage = "Do you want to clear metadata from meta tables?";
      this.confirmAction = async (act) => {
        if (act === "hideDialog") {
          this.dialogShow = false;
        } else {
          this.loading = "reset-metadata";
          try {
            await this.$store.dispatch("sqlMgr/ActSqlOp", [
              {
                // dbAlias: 'db',
                env: "_noco",
                project_id: projectId,
              },
              "xcMetaTablesReset",
            ]);
            // this.$toast.success('Metadata cleared successfully').goAway(3000)
            this.$toast
              .success(`${this.$t("msg.toast.clearMetadata")}`)
              .goAway(3000);
          } catch (e) {
            console.log(e);
            this.$toast.error(e.message).goAway(3000);
          }
          this.dialogShow = false;
          this.loading = null;
        }
      };
    },
    async importMetaZip() {
      const projectId = this.project_id;
      if (
        this.$refs.importFile &&
        this.$refs.importFile.files &&
        this.$refs.importFile.files[0]
      ) {
        const zipFile = this.$refs.importFile.files[0];
        this.loading = "import-zip";
        try {
          this.$refs.importFile.value = "";
          await this.$store.dispatch("sqlMgr/ActUploadOld", [
            {
              // dbAlias: 'db',
              project_id: projectId,
              env: "_noco",
            },
            "xcMetaTablesImportZipToLocalFsAndDb",
            {},
            zipFile,
          ]);
          // this.$toast.success('Successfully imported metadata').goAway(3000)
          this.$toast
            .success(`${this.$t("msg.toast.importMetadata")}`)
            .goAway(3000);
          await this.projectsLoad();
        } catch (e) {
          console.log(e);
          this.$toast.error(e.message).goAway(3000);
        }
        this.dialogShow = false;
        this.loading = null;
      }
    },
  },
};
</script>
<style scoped>
.action-icons {
  opacity: 0;
  transition: 0.2s opacity;
}

tr:hover .action-icons {
  opacity: 1;
}

@media screen and (max-width: 1240px) {
  .community-card {
    display: none;
  }
}

.community-card {
  position: absolute;
  right: -300px;
  bottom: 60px;
  opacity: 0;
  transition: 2s right, 2s opacity;
}

.community-card.active {
  right: 0px;
  opacity: 1;
}

.nc-container {
  position: relative;
}
/deep/ .project-row .delete-icon {
  opacity: 0;
  transition: 0.2s opacity;
}
/deep/ .project-row:hover .delete-icon {
  opacity: 1;
}
</style>

<!--
/**
 * @copyright Copyright (c) 2021, Xgene Cloud Ltd
 *
 * @author Naveen MR <oof1lab@gmail.com>
 * @author Pranav C Balan <pranavxc@gmail.com>
 * @author Wing-Kam Wong <wingkwong.code@gmail.com>
 *
 * @license GNU AGPL version 3 or any later version
 *
 * This program is free software: you can redistribute it and/or modify
 * it under the terms of the GNU Affero General Public License as
 * published by the Free Software Foundation, either version 3 of the
 * License, or (at your option) any later version.
 *
 * This program is distributed in the hope that it will be useful,
 * but WITHOUT ANY WARRANTY; without even the implied warranty of
 * MERCHANTABILITY or FITNESS FOR A PARTICULAR PURPOSE.  See the
 * GNU Affero General Public License for more details.
 *
 * You should have received a copy of the GNU Affero General Public License
 * along with this program. If not, see <http://www.gnu.org/licenses/>.
 *
 */
--><|MERGE_RESOLUTION|>--- conflicted
+++ resolved
@@ -85,34 +85,6 @@
                   </template>
                   <v-list dense>
                     <v-list-item
-<<<<<<< HEAD
-=======
-                      class="create-xc-db-project nc-create-xc-db-project"
-                      @click="onCreateProject('xcdb')"
-                    >
-                      <v-list-item-icon class="mr-2">
-                        <v-icon small> mdi-plus </v-icon>
-                      </v-list-item-icon>
-                      <v-list-item-title>
-                        <!-- Create -->
-                        <span class="caption font-weight-regular">{{
-                          $t("general.create")
-                        }}</span>
-                      </v-list-item-title>
-                      <v-spacer />
-                      <v-tooltip right>
-                        <template #activator="{ on }">
-                          <v-icon x-small color="grey" class="ml-4" v-on="on">
-                            mdi-information-outline
-                          </v-icon>
-                        </template>
-                        <!-- Create a new project -->
-                        <span class="caption">{{ $t("tooltip.xcDB") }}</span>
-                      </v-tooltip>
-                    </v-list-item>
-                    <v-divider />
-                    <v-list-item
->>>>>>> a694ba17
                       title
                       class="pt-2 create-external-db-project nc-create-external-db-project"
                       @click="onCreateProject()"
