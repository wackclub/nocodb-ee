--- conflicted
+++ resolved
@@ -412,12 +412,8 @@
     "changePwd": "Change Password",
     "createView": "Create a View",
     "shareView": "Share View",
-<<<<<<< HEAD
-    "scanCode": "Find row by scan",
-=======
     "findRowByCodeScan": "Find row by scan",
     "fillByCodeScan": "Fill by scan",
->>>>>>> 43853ebe
     "listSharedView": "Shared View List",
     "ListView": "Views List",
     "copyView": "Copy view",
@@ -551,12 +547,6 @@
         "overLimit": "You're over the limit.",
         "closeLimit": "You're getting close to the limit.",
         "limitNumber": "The limit of markers shown in a Map View is 1000 records."
-      },
-      "codeScanner": {
-        "loadingScanner": "Loading the scanner...", 
-        "selectColumn": "Please select a column", 
-        "moreThanOneRowFoundForCode": "More than one row found for this code. Currently only unique codes are supported.",
-        "noRowFoundForCode": "No row found for this code for the selected column"
       },
       "footerInfo": "Rows per page",
       "upload": "Select file to Upload",
