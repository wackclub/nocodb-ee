--- conflicted
+++ resolved
@@ -1,417 +1,15 @@
-<<<<<<< HEAD
-<template>
-  <v-app v-if="isProjectInfoLoaded">
-    <v-app-bar
-      class="elevation-0"
-      color="headerBg"
-      app
-      clipped-left
-      dense
-      :dark="!!$store.state.settings.darkThemeAppBar"
-      :height="headerHeight"
-    >
-      <div class="d-flex align-center pt-1" style="flex: 1">
-        <v-toolbar-title>
-          <v-tooltip bottom>
-            <template #activator="{ on }">
-              <v-btn
-                v-t="['c:navbar:home']"
-                to="/projects"
-                icon
-                class="pa-1 pr-0 brand-icon nc-noco-brand-icon"
-                v-on="on"
-              >
-                <v-img :src="logo" :max-height="`${headerHeight}px`" :max-width="`${headerHeight}px`" />
-              </v-btn>
-            </template>
-            <!-- Home -->
-            {{ $t('general.home') }}
-            <span class="caption font-weight-light pointer"
-              >(v{{ $store.state.project.appInfo && $store.state.project.appInfo.version }})</span
-            >
-          </v-tooltip>
-
-          <span v-if="!!brandName" class="body-1 ml-n1" @click="$router.push('/projects')"> {{ brandName }}</span>
-        </v-toolbar-title>
-
-        <!--        <v-toolbar-items  />-->
-        <!-- loading -->
-        <span v-show="$nuxt.$loading.show" class="caption grey--text ml-3"
-          >{{ $t('general.loading') }} <v-icon small color="grey">mdi-spin mdi-loading</v-icon></span
-        >
-
-        <span v-shortkey="['ctrl', 'shift', 'd']" @shortkey="openDiscord" />
-      </div>
-
-      <div v-if="isDashboard" class="text-capitalize text-center title" style="flex: 1">
-        {{ $store.getters['project/GtrProjectName'] }}
-      </div>
-
-      <div style="flex: 1" class="d-flex justify-end">
-        <v-toolbar-items class="hidden-sm-and-down nc-topright-menu">
-          <release-info />
-
-          <language class="mr-3" />
-          <template v-if="isDashboard">
-            <div>
-              <x-btn
-                v-if="_isUIAllowed('add-user')"
-                small
-                btn-class="primary--text nc-menu-share white"
-                @click="shareModal = true"
-              >
-                <v-icon small class="mr-1"> mdi-account-supervisor-outline </v-icon>
-                <!-- Share -->
-                {{ $t('activity.share') }}
-              </x-btn>
-
-              <share-or-invite-modal v-model="shareModal" />
-            </div>
-            <span v-shortkey="['ctrl', 'shift', 'd']" @shortkey="$router.push('/')" />
-            <x-btn
-              v-if="!$store.state.settings.nc"
-              text
-              btn.class="caption font-weight-bold px-2 text-capitalize"
-              tooltip="Enable/Disable Models"
-              @click="cronTabAdd()"
-            >
-              <v-icon size="20"> mdi-timetable </v-icon> &nbsp; Crons
-            </x-btn>
-          </template>
-          <template v-else>
-            <span v-shortkey="['ctrl', 'shift', 'c']" @shortkey="settingsTabAdd" />
-
-            <span v-shortkey="['ctrl', 'shift', 'b']" @shortkey="changeTheme" />
-          </template>
-=======
 <script lang="ts" setup>
 import { useTitle } from '@vueuse/core'
 import { useI18n, useRoute, useSidebar } from '#imports'
->>>>>>> bfc6c295
 
 const route = useRoute()
 
-<<<<<<< HEAD
-          <v-menu v-if="isAuthenticated" offset-y>
-            <template #activator="{ on }">
-              <v-icon v-ge="['Profile', '']" text class="font-weight-bold nc-menu-account icon" v-on="on">
-                <!--              <v-icon></v-icon>-->
-                mdi-dots-vertical
-              </v-icon>
-            </template>
-            <v-list dense class="nc-user-menu">
-              <template>
-                <v-list-item v-t="['c:navbar:user:email']" v-ge="['Settings', '']" dense to="/user/settings">
-                  <v-list-item-title>
-                    <v-icon small> mdi-at </v-icon>&nbsp;
-                    <span class="font-weight-bold caption">{{ userEmail }}</span>
-                  </v-list-item-title>
-                </v-list-item>
-
-                <v-divider />
-
-                <!-- Copy Auth Token -->
-                <!-- "Auth token copied to clipboard" -->
-                <v-list-item
-                  v-if="isDashboard"
-                  v-t="['a:navbar:user:copy-auth-token']"
-                  v-clipboard="$store.state.users.token"
-                  dense
-                  @click.stop="$toast.success($t('msg.toast.authToken')).goAway(3000)"
-                >
-                  <v-list-item-title>
-                    <v-icon key="terminal-dash" small> mdi-content-copy </v-icon>&nbsp;
-                    <span class="font-weight-regular caption">{{ $t('activity.account.authToken') }}</span>
-                  </v-list-item-title>
-                </v-list-item>
-                <v-list-item
-                  v-if="isDashboard"
-                  v-t="['a:navbar:user:swagger']"
-                  dense
-                  @click.stop="openUrl(swaggerLink)"
-                >
-                  <v-list-item-title>
-                    <v-icon key="terminal-dash" small> mdi-code-json </v-icon>&nbsp;
-                    <span class="font-weight-regular caption"> {{ 'Swagger API Doc' }}</span>
-                  </v-list-item-title>
-                </v-list-item>
-                <!--                <v-list-item
-                  v-t="['a:navbar:user:redoc']"
-                  dense
-                  @click.stop="
-                    openUrl(redocLink)
-                  "
-                >
-                  <v-list-item-title>
-                    <v-icon key="terminal-dash" small>
-                      mdi-code-json
-                    </v-icon>&nbsp;
-                    <span class="font-weight-regular caption">
-                      {{ "Redoc API Doc" }}</span>
-                  </v-list-item-title>
-                </v-list-item>-->
-                <v-divider />
-                <v-list-item
-                  v-if="isDashboard"
-                  v-t="['c:navbar:user:copy-proj-info']"
-                  v-ge="['Sign Out', '']"
-                  dense
-                  @click="copyProjectInfo"
-                >
-                  <v-list-item-title>
-                    <v-icon small> mdi-content-copy </v-icon>&nbsp;
-                    <span class="font-weight-regular caption">{{ $t('activity.account.projInfo') }}</span>
-                  </v-list-item-title>
-                </v-list-item>
-                <v-divider v-if="isDashboard" />
-                <v-list-item v-if="isDashboard" v-t="['c:navbar:user:themes']" dense @click.stop="settingsTabAdd">
-                  <v-list-item-title>
-                    <v-icon key="terminal-dash" small> mdi-palette </v-icon>&nbsp;
-                    <span class="font-weight-regular caption">{{ $t('activity.account.themes') }}</span>
-                  </v-list-item-title>
-                </v-list-item>
-
-                <v-divider v-if="isDashboard" />
-
-                <v-list-item v-t="['a:navbar:user:sign-out']" v-ge="['Sign Out', '']" dense @click="MtdSignOut">
-                  <v-list-item-title>
-                    <v-icon small> mdi-logout </v-icon>&nbsp;
-                    <span class="font-weight-regular caption">{{ $t('general.signOut') }}</span>
-                  </v-list-item-title>
-                </v-list-item>
-              </template>
-            </v-list>
-          </v-menu>
-          <v-menu v-else offset-y open-on-hover>
-            <template #activator="{ on }">
-              <v-btn v-ge="['Profile', '']" text class="font-weight-bold nc-menu-account" v-on="on">
-                <!--              Menu-->
-                <v-icon>mdi-account</v-icon>
-                <v-icon>arrow_drop_down</v-icon>
-              </v-btn>
-            </template>
-            <v-list dense>
-              <v-list-item v-if="!user && !isThisMobile" dense to="/user/authentication/signup">
-                <v-list-item-title>
-                  <v-icon small> mdi-account-plus-outline </v-icon> &nbsp;
-                  <span class="font-weight-regular caption">{{ $t('general.signUp') }}</span>
-                </v-list-item-title>
-              </v-list-item>
-              <v-list-item v-if="!user && !isThisMobile" dense to="/user/authentication/signin">
-                <v-list-item-title>
-                  <v-icon small> mdi-login </v-icon> &nbsp;
-                  <span class="font-weight-regular caption">{{ $t('general.signIn') }}</span>
-                </v-list-item-title>
-              </v-list-item>
-            </v-list>
-          </v-menu>
-        </v-toolbar-items>
-      </div>
-    </v-app-bar>
-
-    <v-main class="pb-0 mb-0">
-      <v-container class="ma-0 pa-0" fluid style="">
-        <v-progress-linear v-show="GetPendingStatus" top absolute color="success" indeterminate height="2" />
-
-        <nuxt />
-      </v-container>
-    </v-main>
-    <dlgUnexpectedError
-      v-if="dialogErrorShow"
-      heading="Unexpected Error"
-      :error="error"
-      :dialog-error-show="dialogErrorShow"
-      :error-dialog-cancel="errorDialogCancel"
-      :error-dialog-report="errorDialogReport"
-    />
-    <dlgDebug v-if="dialogDebug" :dialog-show="dialogDebug" :mtd-dialog-cancel="dialogDebugCancel" />
-    <settings v-model="settingsDialog" />
-    <loader />
-  </v-app>
-  <v-app v-else>
-    <v-overlay>
-      <v-progress-circular indeterminate size="64" />
-    </v-overlay>
-  </v-app>
-</template>
-
-<script>
-import { mapGetters, mapActions, mapMutations } from 'vuex';
-import ReleaseInfo from '~/components/ReleaseInfo';
-import 'splitpanes/dist/splitpanes.css';
-import XBtn from '../components/global/XBtn';
-import dlgUnexpectedError from '../components/utils/DlgUnexpectedError';
-import settings from '../components/Settings';
-import { copyTextToClipboard } from '@/helpers/xutils';
-import Language from '~/components/utils/Language';
-import Loader from '~/components/Loader';
-import PreviewAs from '~/components/PreviewAs';
-import ShareOrInviteModal from '~/components/auth/ShareOrInviteModal';
-import { headerHeight } from '~/config/constants';
-
-export default {
-  components: {
-    ShareOrInviteModal,
-    PreviewAs,
-    Loader,
-    ReleaseInfo,
-    Language,
-    XBtn,
-    dlgUnexpectedError,
-    settings,
-  },
-  data: () => ({
-    headerHeight,
-    clickCount: true,
-    templateModal: false,
-    swaggerOrGraphiqlUrl: null,
-    showScreensaver: false,
-    roleIcon: {
-      owner: 'mdi-account-star',
-      creator: 'mdi-account-hard-hat',
-      editor: 'mdi-account-edit',
-      viewer: 'mdi-eye-outline',
-    },
-    showAppStore: false,
-    showChangeEnv: false,
-    feedDialog: false,
-    releaseDownloadedSnackbar: false,
-    downloadAvailSnackbar: false,
-    settingsDialog: false,
-    environmentDialog: false,
-    darkTheme: true,
-    error: null,
-    dialogErrorShow: false,
-    dialogDebug: false,
-    clipped: false,
-    drawer: null,
-    fixed: false,
-    right: true,
-    title: 'Xgene',
-    isHydrated: false,
-    snackbar: false,
-    timeout: 10000,
-    rolesList: null,
-    shareModal: false,
-  }),
-  computed: {
-    logo() {
-      return this.$store.state.settings.darkTheme
-        ? require('~/assets/img/brand/finn-white.svg')
-        : require('~/assets/img/brand/finn.svg');
-    },
-    swaggerLink() {
-      return new URL(
-        `/api/v1/db/meta/projects/${this.projectId}/swagger`,
-        this.$store.state.project.appInfo && this.$store.state.project.appInfo.ncSiteUrl
-      );
-    },
-    redocLink() {
-      return new URL(
-        `/api/v1/db/meta/projects/${this.projectId}/redoc`,
-        this.$store.state.project.appInfo && this.$store.state.project.appInfo.ncSiteUrl
-      );
-    },
-    ...mapGetters({
-      brandName: 'plugins/brandName',
-      projects: 'project/list',
-      tabs: 'tabs/list',
-      sqldMgr: 'sqlMgr/sqlMgr',
-      GetPendingStatus: 'notification/GetPendingStatus',
-      isAuthenticated: 'users/GtrIsAuthenticated',
-      isAdmin: 'users/GtrIsAdmin',
-      isDocker: 'project/GtrIsDocker',
-      isFirstLoad: 'project/GtrIsFirstLoad',
-      isGql: 'project/GtrProjectIsGraphql',
-      isRest: 'project/GtrProjectIsRest',
-      isGrpc: 'project/GtrProjectIsGrpc',
-      role: 'users/GtrRole',
-      userEmail: 'users/GtrUserEmail',
-    }),
-    user() {
-      return this.$store.getters['users/GtrUser'];
-    },
-    isThisMobile() {
-      // just an example, could be one specific value if that's all you need
-      return this.isHydrated ? this.$vuetify.breakpoint.smAndDown : false;
-    },
-  },
-  watch: {
-    '$route.path'(path, oldPath) {
-      try {
-        if (oldPath === path) {
-          return;
-        }
-        const recaptcha = this.$recaptchaInstance;
-        if (path.startsWith('/user/')) {
-          recaptcha.showBadge();
-        } else {
-          recaptcha.hideBadge();
-        }
-      } catch (e) {}
-    },
-    '$route.params.project_id'(newId, oldId) {
-      if (newId && newId !== oldId) {
-        this.loadProjectInfo();
-      }
-      if (!newId) {
-        this.swaggerOrGraphiqlUrl = null;
-      }
-    },
-  },
-  mounted() {
-    this.selectedEnv = this.$store.getters['project/GtrActiveEnv'];
-    this.loadProjectInfo();
-  },
-  methods: {
-    ...mapActions({ changeActiveTab: 'tabs/changeActiveTab' }),
-    ...mapMutations({
-      toggleLogWindow: 'settings/MutToggleLogWindow',
-      toggleOutputWindow: 'settings/MutToggleOutputWindow',
-      toggleTreeviewWindow: 'settings/MutToggleTreeviewWindow',
-    }),
-    async loadProjectInfo() {
-      // if (this.$route.params.project_id) {
-      //   try {
-      //     const { info } = (await this.$axios.get(`/nc/${this.$route.params.project_id}/projectApiInfo`, {
-      //       headers: {
-      //         'xc-auth': this.$store.state.users.token
-      //       }
-      //     })).data
-      //     const obj = Object.values(info).find(v => v.apiType === 'rest' ? v.swaggerUrl : v.gqlApiUrl)
-      //     this.swaggerOrGraphiqlUrl = obj.apiType === 'rest' ? obj.swaggerUrl : obj.gqlApiUrl
-      //   } catch (e) {
-      //   }
-      // }
-    },
-    setPreviewUSer(previewAs) {
-      this.previewAs = previewAs;
-      window.location.reload();
-    },
-    showAppStoreIcon() {
-      this.showAppStore = true;
-      this.$toast.info('Apps unlocked').goAway(5000);
-    },
-=======
 const { te, t } = useI18n()
->>>>>>> bfc6c295
 
 const { hasSidebar } = useSidebar()
 
 useTitle(route.meta?.title && te(route.meta.title) ? `${t(route.meta.title)} | NocoDB` : 'NocoDB')
 </script>
-<<<<<<< HEAD
-
-<style lang="scss">
-@import 'assets/style/themes/finn.scss';
-</style>
-
-<style scoped>
-a {
-  text-decoration: none;
-}
-=======
->>>>>>> bfc6c295
 
 <script lang="ts">
 export default {
